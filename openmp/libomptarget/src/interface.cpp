--- conflicted
+++ resolved
@@ -116,22 +116,15 @@
   }
 #endif
 
-<<<<<<< HEAD
-  int rc = targetDataBegin(Device, arg_num, args_base, args, arg_sizes,
-                           arg_types, arg_names, arg_mappers, nullptr);
-
-  HandleTargetOutcome(rc == OFFLOAD_SUCCESS, loc);
-
-  ompt_interface.target_data_enter_end(device_id);
-  ompt_interface.ompt_state_clear();
-=======
   AsyncInfoTy AsyncInfo(Device);
   int rc = targetDataBegin(loc, Device, arg_num, args_base, args, arg_sizes,
                            arg_types, arg_names, arg_mappers, AsyncInfo);
   if (rc == OFFLOAD_SUCCESS)
     rc = AsyncInfo.synchronize();
   handleTargetOutcome(rc == OFFLOAD_SUCCESS, loc);
->>>>>>> b552adf8
+
+  ompt_interface.target_data_enter_end(device_id);
+  ompt_interface.ompt_state_clear();
 }
 
 EXTERN void __tgt_target_data_begin_nowait_mapper(
@@ -199,24 +192,19 @@
   }
 #endif
 
-<<<<<<< HEAD
+  AsyncInfoTy AsyncInfo(Device);
+
   ompt_interface.ompt_state_set(OMPT_GET_FRAME_ADDRESS(0), OMPT_GET_RETURN_ADDRESS(0));
   ompt_interface.target_data_exit_begin(device_id);
 
-  int rc = targetDataEnd(Device, arg_num, args_base, args, arg_sizes, arg_types,
-                         arg_names, arg_mappers, nullptr);
-  HandleTargetOutcome(rc == OFFLOAD_SUCCESS, loc);
-
-  ompt_interface.target_data_exit_end(device_id);
-  ompt_interface.ompt_state_clear();
-=======
-  AsyncInfoTy AsyncInfo(Device);
   int rc = targetDataEnd(loc, Device, arg_num, args_base, args, arg_sizes,
                          arg_types, arg_names, arg_mappers, AsyncInfo);
   if (rc == OFFLOAD_SUCCESS)
     rc = AsyncInfo.synchronize();
   handleTargetOutcome(rc == OFFLOAD_SUCCESS, loc);
->>>>>>> b552adf8
+
+  ompt_interface.target_data_exit_end(device_id);
+  ompt_interface.ompt_state_clear();
 }
 
 EXTERN void __tgt_target_data_end_nowait_mapper(
@@ -273,21 +261,15 @@
   ompt_interface.target_update_begin(device_id);
 
   DeviceTy &Device = PM->Devices[device_id];
-<<<<<<< HEAD
-  int rc = targetDataUpdate(Device, arg_num, args_base, args, arg_sizes,
-                            arg_types, arg_names, arg_mappers);
-  HandleTargetOutcome(rc == OFFLOAD_SUCCESS, loc);
-
-  ompt_interface.target_update_end(device_id);
-  ompt_interface.ompt_state_clear();
-=======
   AsyncInfoTy AsyncInfo(Device);
   int rc = targetDataUpdate(loc, Device, arg_num, args_base, args, arg_sizes,
                             arg_types, arg_names, arg_mappers, AsyncInfo);
   if (rc == OFFLOAD_SUCCESS)
     rc = AsyncInfo.synchronize();
   handleTargetOutcome(rc == OFFLOAD_SUCCESS, loc);
->>>>>>> b552adf8
+
+  ompt_interface.target_update_end(device_id);
+  ompt_interface.ompt_state_clear();
 }
 
 EXTERN void __tgt_target_data_update_nowait_mapper(
@@ -349,27 +331,22 @@
   }
 #endif
 
-<<<<<<< HEAD
+  DeviceTy &Device = PM->Devices[device_id];
+  AsyncInfoTy AsyncInfo(Device);
+
   ompt_interface.ompt_state_set(OMPT_GET_FRAME_ADDRESS(0), OMPT_GET_RETURN_ADDRESS(0));
   ompt_interface.target_begin(device_id);
 
-  int rc = target(device_id, host_ptr, arg_num, args_base, args, arg_sizes,
-                  arg_types, arg_names, arg_mappers, 0, 0, false /*team*/);
-  HandleTargetOutcome(rc == OFFLOAD_SUCCESS, loc);
-
-  ompt_interface.target_end(device_id);
-  ompt_interface.ompt_state_clear();
-
-=======
-  DeviceTy &Device = PM->Devices[device_id];
-  AsyncInfoTy AsyncInfo(Device);
   int rc = target(loc, Device, host_ptr, arg_num, args_base, args, arg_sizes,
                   arg_types, arg_names, arg_mappers, 0, 0, false /*team*/,
                   AsyncInfo);
   if (rc == OFFLOAD_SUCCESS)
     rc = AsyncInfo.synchronize();
   handleTargetOutcome(rc == OFFLOAD_SUCCESS, loc);
->>>>>>> b552adf8
+
+  ompt_interface.target_end(device_id);
+  ompt_interface.ompt_state_clear();
+
   return rc;
 }
 
@@ -439,28 +416,22 @@
   }
 #endif
 
-<<<<<<< HEAD
+  DeviceTy &Device = PM->Devices[device_id];
+  AsyncInfoTy AsyncInfo(Device);
+
   ompt_interface.ompt_state_set(OMPT_GET_FRAME_ADDRESS(0), OMPT_GET_RETURN_ADDRESS(0));
   ompt_interface.target_begin(device_id);
 
-  int rc = target(device_id, host_ptr, arg_num, args_base, args, arg_sizes,
-                  arg_types, arg_names, arg_mappers, team_num, thread_limit,
-                  true /*team*/);
-  HandleTargetOutcome(rc == OFFLOAD_SUCCESS, loc);
-
-  ompt_interface.target_end(device_id);
-  ompt_interface.ompt_state_clear();
-
-=======
-  DeviceTy &Device = PM->Devices[device_id];
-  AsyncInfoTy AsyncInfo(Device);
   int rc = target(loc, Device, host_ptr, arg_num, args_base, args, arg_sizes,
                   arg_types, arg_names, arg_mappers, team_num, thread_limit,
                   true /*team*/, AsyncInfo);
   if (rc == OFFLOAD_SUCCESS)
     rc = AsyncInfo.synchronize();
   handleTargetOutcome(rc == OFFLOAD_SUCCESS, loc);
->>>>>>> b552adf8
+
+  ompt_interface.target_end(device_id);
+  ompt_interface.ompt_state_clear();
+
   return rc;
 }
 
