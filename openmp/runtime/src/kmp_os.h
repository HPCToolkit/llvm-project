--- conflicted
+++ resolved
@@ -70,11 +70,7 @@
 #error Unknown compiler
 #endif
 
-<<<<<<< HEAD
-#if (KMP_OS_LINUX || KMP_OS_WINDOWS) && !KMP_OS_CNK && !KMP_ARCH_PPC64_BE
-=======
 #if (KMP_OS_LINUX || KMP_OS_WINDOWS || KMP_OS_FREEBSD)
->>>>>>> 00735823
 #define KMP_AFFINITY_SUPPORTED 1
 #if KMP_OS_WINDOWS && KMP_ARCH_X86_64
 #define KMP_GROUP_AFFINITY 1
