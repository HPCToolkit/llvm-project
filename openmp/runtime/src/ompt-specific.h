/*
 * ompt-specific.h - header of OMPT internal functions implementation
 */

//===----------------------------------------------------------------------===//
//
// Part of the LLVM Project, under the Apache License v2.0 with LLVM Exceptions.
// See https://llvm.org/LICENSE.txt for license information.
// SPDX-License-Identifier: Apache-2.0 WITH LLVM-exception
//
//===----------------------------------------------------------------------===//

#ifndef OMPT_SPECIFIC_H
#define OMPT_SPECIFIC_H

#include "kmp.h"

#if OMPT_SUPPORT
/*****************************************************************************
 * forward declarations
 ****************************************************************************/

void __ompt_force_initialization();

int __ompt_set_frame_enter_internal(void *addr, int flags, int state);

void __ompt_team_assign_id(kmp_team_t *team, ompt_data_t ompt_pid);

void __ompt_thread_assign_wait_id(void *variable);

void __ompt_lw_taskteam_init(ompt_lw_taskteam_t *lwt, kmp_info_t *thr,
                             int gtid, ompt_data_t *ompt_pid, void *codeptr);

void __ompt_lw_taskteam_link(ompt_lw_taskteam_t *lwt, kmp_info_t *thr,
                             int on_heap, bool always = false);

void __ompt_lw_taskteam_unlink(kmp_info_t *thr);

ompt_team_info_t *__ompt_get_teaminfo(int depth, int *size);

ompt_task_info_t *__ompt_get_task_info_object(int depth);

int __ompt_get_parallel_info_internal(int ancestor_level,
                                      ompt_data_t **parallel_data,
                                      int *team_size);

int __ompt_get_task_info_internal(int ancestor_level, int *type,
                                  ompt_data_t **task_data,
                                  ompt_frame_t **task_frame,
                                  ompt_data_t **parallel_data, int *thread_num);

ompt_data_t *__ompt_get_thread_data_internal();

/*
 * Unused currently
static uint64_t __ompt_get_get_unique_id_internal();
*/

ompt_sync_region_t __ompt_get_barrier_kind(enum barrier_type, kmp_info_t *);

/*****************************************************************************
 * macros
 ****************************************************************************/

#define OMPT_CUR_TASK_INFO(thr) (&((thr)->th.th_current_task->ompt_task_info))
#define OMPT_CUR_TASK_DATA(thr)                                                \
  (&((thr)->th.th_current_task->ompt_task_info.task_data))
#define OMPT_CUR_TEAM_INFO(thr) (&((thr)->th.th_team->t.ompt_team_info))
#define OMPT_CUR_TEAM_DATA(thr)                                                \
  (&((thr)->th.th_team->t.ompt_team_info.parallel_data))

#define OMPT_HAVE_WEAK_ATTRIBUTE KMP_HAVE_WEAK_ATTRIBUTE
#define OMPT_HAVE_PSAPI KMP_HAVE_PSAPI
#define OMPT_STR_MATCH(haystack, needle) __kmp_str_match(haystack, 0, needle)

inline void *__ompt_load_return_address(int gtid) {
  kmp_info_t *thr = __kmp_threads[gtid];
  void *return_address = thr->th.ompt_thread_info.return_address;
  thr->th.ompt_thread_info.return_address = NULL;
  return return_address;
}

<<<<<<< HEAD
#define OMPT_STORE_RETURN_ADDRESS(gtid)					\
  if (ompt_enabled.enabled && gtid >= 0 && __kmp_threads[gtid] &&	\
      !__kmp_threads[gtid]->th.ompt_thread_info.return_address)		\
    __kmp_threads[gtid]->th.ompt_thread_info.return_address =		\
      __builtin_return_address(0)

=======
/*#define OMPT_STORE_RETURN_ADDRESS(gtid) \
  if (ompt_enabled.enabled && gtid >= 0 && __kmp_threads[gtid] &&              \
      !__kmp_threads[gtid]->th.ompt_thread_info.return_address)                \
  __kmp_threads[gtid]->th.ompt_thread_info.return_address =                    \
      __builtin_return_address(0)*/
#define OMPT_STORE_RETURN_ADDRESS(gtid)                                        \
  OmptReturnAddressGuard ReturnAddressGuard{gtid, __builtin_return_address(0)};
>>>>>>> 00735823
#define OMPT_LOAD_RETURN_ADDRESS(gtid) __ompt_load_return_address(gtid)
#define OMPT_LOAD_OR_GET_RETURN_ADDRESS(gtid)                                  \
  ((ompt_enabled.enabled && gtid >= 0 && __kmp_threads[gtid] &&                \
      __kmp_threads[gtid]->th.ompt_thread_info.return_address)?                \
      __ompt_load_return_address(gtid):                                        \
      __builtin_return_address(0))

#define OMPT_CLEAR_RETURN_ADDRESS(gtid)					\
  if (ompt_enabled.enabled && gtid >= 0 && __kmp_threads[gtid])		\
    __kmp_threads[gtid]->th.ompt_thread_info.return_address = 0

//******************************************************************************
// inline functions
//******************************************************************************

inline kmp_info_t *ompt_get_thread_gtid(int gtid) {
  return (gtid >= 0) ? __kmp_thread_from_gtid(gtid) : NULL;
}

inline kmp_info_t *ompt_get_thread() {
  int gtid = __kmp_get_gtid();
  return ompt_get_thread_gtid(gtid);
}

inline void ompt_set_thread_state(kmp_info_t *thread, ompt_state_t state) {
  thread->th.ompt_thread_info.state = state;
}

inline const char *ompt_get_runtime_version() {
  return &__kmp_version_lib_ver[KMP_VERSION_MAGIC_LEN];
}

class OmptReturnAddressGuard {
private:
  bool SetAddress{false};
  int Gtid;

public:
  OmptReturnAddressGuard(int Gtid, void *ReturnAddress) : Gtid(Gtid) {
    if (ompt_enabled.enabled && Gtid >= 0 && __kmp_threads[Gtid] &&
        !__kmp_threads[Gtid]->th.ompt_thread_info.return_address) {
      SetAddress = true;
      __kmp_threads[Gtid]->th.ompt_thread_info.return_address = ReturnAddress;
    }
  }
  ~OmptReturnAddressGuard() {
    if (SetAddress)
      __kmp_threads[Gtid]->th.ompt_thread_info.return_address = NULL;
  }
};

#endif // OMPT_SUPPORT

// macros providing the OMPT callbacks for reduction clause
#if OMPT_SUPPORT && OMPT_OPTIONAL
#define OMPT_REDUCTION_DECL(this_thr, gtid)                                    \
  ompt_data_t *my_task_data = OMPT_CUR_TASK_DATA(this_thr);                    \
  ompt_data_t *my_parallel_data = OMPT_CUR_TEAM_DATA(this_thr);                \
  void *return_address = OMPT_LOAD_RETURN_ADDRESS(gtid);
#define OMPT_REDUCTION_BEGIN                                                   \
  if (ompt_enabled.enabled && ompt_enabled.ompt_callback_reduction) {          \
    ompt_callbacks.ompt_callback(ompt_callback_reduction)(                     \
        ompt_sync_region_reduction, ompt_scope_begin, my_parallel_data,        \
        my_task_data, return_address);                                         \
  }
#define OMPT_REDUCTION_END                                                     \
  if (ompt_enabled.enabled && ompt_enabled.ompt_callback_reduction) {          \
    ompt_callbacks.ompt_callback(ompt_callback_reduction)(                     \
        ompt_sync_region_reduction, ompt_scope_end, my_parallel_data,          \
        my_task_data, return_address);                                         \
  }
#else // OMPT_SUPPORT && OMPT_OPTIONAL
#define OMPT_REDUCTION_DECL(this_thr, gtid)
#define OMPT_REDUCTION_BEGIN
#define OMPT_REDUCTION_END
#endif // ! OMPT_SUPPORT && OMPT_OPTIONAL

#endif<|MERGE_RESOLUTION|>--- conflicted
+++ resolved
@@ -80,23 +80,21 @@
   return return_address;
 }
 
-<<<<<<< HEAD
-#define OMPT_STORE_RETURN_ADDRESS(gtid)					\
-  if (ompt_enabled.enabled && gtid >= 0 && __kmp_threads[gtid] &&	\
-      !__kmp_threads[gtid]->th.ompt_thread_info.return_address)		\
-    __kmp_threads[gtid]->th.ompt_thread_info.return_address =		\
-      __builtin_return_address(0)
-
-=======
-/*#define OMPT_STORE_RETURN_ADDRESS(gtid) \
+// vi3-merge: Should we use this or implementation based on guard?
+// FIXME: I'm not sure that this is used right inside kmp_gsupport.cpp
+/*
+#define OMPT_STORE_RETURN_ADDRESS(gtid) \
   if (ompt_enabled.enabled && gtid >= 0 && __kmp_threads[gtid] &&              \
       !__kmp_threads[gtid]->th.ompt_thread_info.return_address)                \
   __kmp_threads[gtid]->th.ompt_thread_info.return_address =                    \
-      __builtin_return_address(0)*/
+      __builtin_return_address(0)
+*/
+
 #define OMPT_STORE_RETURN_ADDRESS(gtid)                                        \
   OmptReturnAddressGuard ReturnAddressGuard{gtid, __builtin_return_address(0)};
->>>>>>> 00735823
+
 #define OMPT_LOAD_RETURN_ADDRESS(gtid) __ompt_load_return_address(gtid)
+
 #define OMPT_LOAD_OR_GET_RETURN_ADDRESS(gtid)                                  \
   ((ompt_enabled.enabled && gtid >= 0 && __kmp_threads[gtid] &&                \
       __kmp_threads[gtid]->th.ompt_thread_info.return_address)?                \
