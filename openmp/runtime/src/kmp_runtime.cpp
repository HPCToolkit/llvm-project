--- conflicted
+++ resolved
@@ -1544,20 +1544,14 @@
           /* OMPT implicit task begin */
           implicit_task_data = OMPT_CUR_TASK_DATA(master_th);
           if (ompt_enabled.ompt_callback_implicit_task) {
-<<<<<<< HEAD
-            *exit_frame_p = OMPT_GET_FRAME_ADDRESS(0);
-            ompt_callbacks.ompt_callback(ompt_callback_implicit_task)(
-                ompt_scope_begin, OMPT_CUR_TEAM_DATA(master_th),
-                implicit_task_data, 1, __kmp_tid_from_gtid(gtid), ompt_task_implicit); // TODO: Can this be ompt_task_initial?
-            *exit_frame_p = NULL;
-=======
->>>>>>> 00735823
             OMPT_CUR_TASK_INFO(master_th)
                 ->thread_num = __kmp_tid_from_gtid(gtid);
+            *exit_frame_p = OMPT_GET_FRAME_ADDRESS(0);
             ompt_callbacks.ompt_callback(ompt_callback_implicit_task)(
                 ompt_scope_begin, OMPT_CUR_TEAM_DATA(master_th),
                 implicit_task_data, 1,
                 OMPT_CUR_TASK_INFO(master_th)->thread_num, ompt_task_implicit);
+            *exit_frame_p = NULL;
           }
 
           /* OMPT state */
@@ -1590,12 +1584,8 @@
             *exit_frame_p = OMPT_GET_FRAME_ADDRESS(0);
             ompt_callbacks.ompt_callback(ompt_callback_implicit_task)(
                 ompt_scope_end, NULL, implicit_task_data, 1,
-<<<<<<< HEAD
-                OMPT_CUR_TASK_INFO(master_th)->thread_num, ompt_task_implicit); // TODO: Can this be ompt_task_initial?
+                OMPT_CUR_TASK_INFO(master_th)->thread_num, ompt_task_implicit);
             *exit_frame_p = NULL;
-=======
-                OMPT_CUR_TASK_INFO(master_th)->thread_num, ompt_task_implicit);
->>>>>>> 00735823
           }
           ompt_parallel_data = *OMPT_CUR_TEAM_DATA(master_th);
           __ompt_lw_taskteam_unlink(master_th);
@@ -1789,14 +1779,10 @@
             task_info = OMPT_CUR_TASK_INFO(master_th);
             exit_frame_p = &(task_info->frame.exit_frame.ptr);
             if (ompt_enabled.ompt_callback_implicit_task) {
-<<<<<<< HEAD
-              *exit_frame_p = OMPT_GET_FRAME_ADDRESS(0);
-              ompt_callbacks.ompt_callback(ompt_callback_implicit_task)(
-                  ompt_scope_begin, OMPT_CUR_TEAM_DATA(master_th),
-                  &(task_info->task_data), 1, __kmp_tid_from_gtid(gtid), ompt_task_implicit); // TODO: Can this be ompt_task_initial?
-              *exit_frame_p = NULL;
-=======
->>>>>>> 00735823
+              // vi3-merge: I agree that team is exiting the runtime code.
+              // However it doesn't enter the user code. It is not going to
+              // execute the implicit task, but the tool's code.
+              //*exit_frame_p = OMPT_GET_FRAME_ADDRESS(0);
               OMPT_CUR_TASK_INFO(master_th)
                   ->thread_num = __kmp_tid_from_gtid(gtid);
               ompt_callbacks.ompt_callback(ompt_callback_implicit_task)(
@@ -1804,6 +1790,7 @@
                   &(task_info->task_data), 1,
                   OMPT_CUR_TASK_INFO(master_th)->thread_num,
                   ompt_task_implicit);
+              //*exit_frame_p = NULL;
             }
 
             /* OMPT state */
@@ -1908,20 +1895,15 @@
             /* OMPT implicit task begin */
             implicit_task_data = OMPT_CUR_TASK_DATA(master_th);
             if (ompt_enabled.ompt_callback_implicit_task) {
-	      ompt_frame_t *frame = &task_info->frame;
-	      OMPT_FRAME_SET(frame, exit, OMPT_GET_FRAME_ADDRESS(0),		
-			     (ompt_frame_runtime | OMPT_FRAME_POSITION_DEFAULT));
+	            ompt_frame_t *frame = &task_info->frame;
+	            // vi3-merge: I'm not sure whether exit frame should be set.
+	            OMPT_FRAME_SET(frame, exit, OMPT_GET_FRAME_ADDRESS(0),
+			          (ompt_frame_runtime | OMPT_FRAME_POSITION_DEFAULT));
+	            task_info->thread_num = __kmp_tid_from_gtid(gtid);
               ompt_callbacks.ompt_callback(ompt_callback_implicit_task)(
                   ompt_scope_begin, OMPT_CUR_TEAM_DATA(master_th),
-<<<<<<< HEAD
-                  implicit_task_data, 1, __kmp_tid_from_gtid(gtid), ompt_task_implicit); // TODO: Can this be ompt_task_initial?
-	      task_info->thread_num = __kmp_tid_from_gtid(gtid);
-=======
-                  implicit_task_data, 1, __kmp_tid_from_gtid(gtid),
-                  ompt_task_implicit);
-              OMPT_CUR_TASK_INFO(master_th)
-                  ->thread_num = __kmp_tid_from_gtid(gtid);
->>>>>>> 00735823
+                  implicit_task_data, 1, task_info->thread_num,
+                  ompt_task_implicit); // TODO: Can this be ompt_task_initial?
             }
 
             /* OMPT state */
@@ -1945,43 +1927,42 @@
 #if OMPT_SUPPORT
           if (ompt_enabled.enabled) {
             *exit_frame_p = NULL;
-	    ompt_frame_t *frame = &task_info->frame;
-	    OMPT_FRAME_CLEAR(frame, exit);
+	          ompt_frame_t *frame = &task_info->frame;
+	          OMPT_FRAME_CLEAR(frame, exit);
             if (ompt_enabled.ompt_callback_implicit_task) {
-	      OMPT_FRAME_SET(frame, exit, OMPT_GET_FRAME_ADDRESS(0),		
-			     (ompt_frame_runtime | OMPT_FRAME_POSITION_DEFAULT));
+	            // vi3-merge: Again, I'm not sure whether exit frame should be set
+              OMPT_FRAME_SET(frame, exit, OMPT_GET_FRAME_ADDRESS(0),
+			            (ompt_frame_runtime | OMPT_FRAME_POSITION_DEFAULT));
               ompt_callbacks.ompt_callback(ompt_callback_implicit_task)(
                   ompt_scope_end, NULL, &(task_info->task_data), 1,
-<<<<<<< HEAD
-                  OMPT_CUR_TASK_INFO(master_th)->thread_num, ompt_task_implicit); // TODO: Can this be ompt_task_initial?
-	      OMPT_FRAME_CLEAR(frame, exit);
-=======
                   OMPT_CUR_TASK_INFO(master_th)->thread_num,
-                  ompt_task_implicit);
->>>>>>> 00735823
+                  ompt_task_implicit); // TODO: Can this be ompt_task_initial?
+	            OMPT_FRAME_CLEAR(frame, exit);
             }
 
             ompt_parallel_data = *OMPT_CUR_TEAM_DATA(master_th);
             __ompt_lw_taskteam_unlink(master_th);
             if (ompt_enabled.ompt_callback_parallel_end) {
-	      OMPT_FRAME_SET(frame, exit, OMPT_GET_FRAME_ADDRESS(0),		
-			     (ompt_frame_runtime | OMPT_FRAME_POSITION_DEFAULT));
+	            // vi3-merge: I'm pretty sure the exit frame should not be set.
+              OMPT_FRAME_SET(frame, exit, OMPT_GET_FRAME_ADDRESS(0),
+			            (ompt_frame_runtime | OMPT_FRAME_POSITION_DEFAULT));
+              // vi3-merge: It is possible that we're missing ompt_parallel_team
+              // or league at some places where ompt_callback_parallel_* are
+              // dispatched
               ompt_callbacks.ompt_callback(ompt_callback_parallel_end)(
                   &ompt_parallel_data, parent_task_data,
-<<<<<<< HEAD
-                  OMPT_INVOKER(call_context), return_address);
-	      OMPT_FRAME_CLEAR(frame, exit);
-=======
                   OMPT_INVOKER(call_context) | ompt_parallel_team,
                   return_address);
->>>>>>> 00735823
+	            OMPT_FRAME_CLEAR(frame, exit);
             }
             master_th->th.ompt_thread_info.state = ompt_state_overhead;
           }
 #endif
         }
-      } else if ((call_context == fork_context_gnu_task_library) | 
-		 (call_context == fork_context_gnu_task_program)) {
+      } else if (call_context == fork_context_gnu) {
+      // vi3-merge:
+//      else if ((call_context == fork_context_gnu_task_library) |
+//		 (call_context == fork_context_gnu_task_program)) {
 #if OMPT_SUPPORT
         ompt_lw_taskteam_t lwt;
         __ompt_lw_taskteam_init(&lwt, master_th, gtid, &ompt_parallel_data,
@@ -2273,8 +2254,10 @@
                     root, team, master_th, gtid));
     }
 
-    if ((call_context == fork_context_gnu_task_library) |
-	(call_context == fork_context_gnu_task_program)) {
+    if (call_context == fork_context_gnu) {
+      // vi3-merge
+//    if ((call_context == fork_context_gnu_task_library) |
+//	(call_context == fork_context_gnu_task_program)) {
       KA_TRACE(20, ("__kmp_fork_call: parallel exit T#%d\n", gtid));
       return TRUE;
     }
@@ -2549,27 +2532,21 @@
     ompt_task_info_t *task_info = OMPT_CUR_TASK_INFO(__kmp_threads[gtid]);
     ompt_frame_t *task_frame = &task_info->frame;
     if (ompt_enabled.ompt_callback_implicit_task) {
-<<<<<<< HEAD
-      int ompt_team_size = team->t.t_nproc;
+      // vi3-merge: I don't think we should set exti frame.
       OMPT_FRAME_SET(task_frame, exit, OMPT_GET_FRAME_ADDRESS(0),
 		     (ompt_frame_runtime | OMPT_FRAME_POSITION_DEFAULT));
-=======
+      // vi3-merge: I suppose it is possible that the task is initial?
       int flags = (team_microtask == (void *)__kmp_teams_master)
                       ? ompt_task_initial
                       : ompt_task_implicit;
       int ompt_team_size = (flags == ompt_task_initial) ? 0 : team->t.t_nproc;
->>>>>>> 00735823
       ompt_callbacks.ompt_callback(ompt_callback_implicit_task)(
           ompt_scope_end, NULL, &(task_info->task_data), ompt_team_size,
           OMPT_CUR_TASK_INFO(master_th)->thread_num, flags);
     }
-<<<<<<< HEAD
 
     OMPT_FRAME_CLEAR(task_frame, exit);
 
-=======
-    task_info->frame.exit_frame = ompt_data_none;
->>>>>>> 00735823
     task_info->task_data = ompt_data_none;
   }
 #endif
@@ -7280,14 +7257,12 @@
 #endif
                               );
 #if OMPT_SUPPORT
-<<<<<<< HEAD
     if (ompt_enabled.enabled) {
       OMPT_FRAME_CLEAR(task_frame, exit);
     }
-=======
-  *exit_frame_p = NULL;
+    // vi3-merge: Personally, I don't know wether we should change
+    // parallel_flags
    this_thr->th.ompt_thread_info.parallel_flags |= ompt_parallel_team;
->>>>>>> 00735823
 #endif
 
 #if KMP_STATS_ENABLED
