--- conflicted
+++ resolved
@@ -152,27 +152,22 @@
 #endif
     if (!KMP_MASTER_TID(ds_tid)) {
       if (ompt_enabled.ompt_callback_implicit_task) {
-<<<<<<< HEAD
         kmp_taskdata_t *task = this_thr->th.th_current_task;
-	ompt_frame_t *task_frame;
-	// task might be NULL for a task that's ending
-	if (task) {
+        ompt_frame_t *task_frame;
+        // task might be NULL for a task that's ending
+        if (task) {
           task_frame = &task->ompt_task_info.frame;
           OMPT_FRAME_SET(task_frame, exit, OMPT_GET_FRAME_ADDRESS(0),
                          (ompt_frame_runtime | OMPT_FRAME_POSITION_DEFAULT));
-	}
-        ompt_callbacks.ompt_callback(ompt_callback_implicit_task)(
-            ompt_scope_end, NULL, tId, 0, ds_tid, ompt_task_implicit);
-	if (task) {
-          OMPT_FRAME_CLEAR(task_frame, exit);
-	}
-=======
+        }
         int flags = this_thr->th.ompt_thread_info.parallel_flags;
         flags = (flags & ompt_parallel_league) ? ompt_task_initial
                                                : ompt_task_implicit;
         ompt_callbacks.ompt_callback(ompt_callback_implicit_task)(
             ompt_scope_end, NULL, tId, 0, ds_tid, flags);
->>>>>>> 00735823
+        if (task) {
+          OMPT_FRAME_CLEAR(task_frame, exit);
+        }
       }
       // return to idle state
       this_thr->th.ompt_thread_info.state = ompt_state_idle;
