/*
 * ompt-general.cpp -- OMPT implementation of interface functions
 */

//===----------------------------------------------------------------------===//
//
// Part of the LLVM Project, under the Apache License v2.0 with LLVM Exceptions.
// See https://llvm.org/LICENSE.txt for license information.
// SPDX-License-Identifier: Apache-2.0 WITH LLVM-exception
//
//===----------------------------------------------------------------------===//

/*****************************************************************************
 * system include files
 ****************************************************************************/

#include <assert.h>

#include <stdint.h>
#include <stdio.h>
#include <stdlib.h>
#include <string.h>
#if KMP_OS_UNIX
#include <dlfcn.h>
#endif

/*****************************************************************************
 * ompt include files
 ****************************************************************************/

#include "ompt-specific.cpp"

/*****************************************************************************
 * macros
 ****************************************************************************/

#define ompt_get_callback_success 1
#define ompt_get_callback_failure 0

#define no_tool_present 0

#define OMPT_API_ROUTINE static

#ifndef OMPT_STR_MATCH
#define OMPT_STR_MATCH(haystack, needle) (!strcasecmp(haystack, needle))
#endif

// prints for an enabled OMP_TOOL_VERBOSE_INIT.
// In the future a prefix could be added in the first define, the second define
// omits the prefix to allow for continued lines. Example: "PREFIX: Start
// tool... Success." instead of "PREFIX: Start tool... PREFIX: Success."
#define OMPT_VERBOSE_INIT_PRINT(...)                                           \
  if (verbose_init)                                                            \
  fprintf(verbose_file, __VA_ARGS__)
#define OMPT_VERBOSE_INIT_CONTINUED_PRINT(...)                                 \
  if (verbose_init)                                                            \
  fprintf(verbose_file, __VA_ARGS__)

static FILE *verbose_file;
static int verbose_init;

/*****************************************************************************
 * types
 ****************************************************************************/

typedef struct {
  const char *state_name;
  ompt_state_t state_id;
} ompt_state_info_t;

typedef struct {
  const char *name;
  kmp_mutex_impl_t id;
} kmp_mutex_impl_info_t;

enum tool_setting_e {
  omp_tool_error,
  omp_tool_unset,
  omp_tool_disabled,
  omp_tool_enabled
};

/*****************************************************************************
 * global variables
 ****************************************************************************/

ompt_callbacks_active_t ompt_enabled;

ompt_state_info_t ompt_state_info[] = {
#define ompt_state_macro(state, code) {#state, state},
    FOREACH_OMPT_STATE(ompt_state_macro)
#undef ompt_state_macro
};

kmp_mutex_impl_info_t kmp_mutex_impl_info[] = {
#define kmp_mutex_impl_macro(name, id) {#name, name},
    FOREACH_KMP_MUTEX_IMPL(kmp_mutex_impl_macro)
#undef kmp_mutex_impl_macro
};

ompt_callbacks_internal_t ompt_callbacks;

static ompt_start_tool_result_t *ompt_start_tool_result = NULL;

static ompt_start_tool_result_t *libomptarget_ompt_result = NULL;

/*****************************************************************************
 * forward declarations
 ****************************************************************************/

static ompt_interface_fn_t ompt_fn_lookup(const char *s);

OMPT_API_ROUTINE ompt_data_t *ompt_get_thread_data(void);

/*****************************************************************************
 * initialization and finalization (private operations)
 ****************************************************************************/

typedef ompt_start_tool_result_t *(*ompt_start_tool_t)(unsigned int,
                                                       const char *);

#if KMP_OS_DARWIN

// While Darwin supports weak symbols, the library that wishes to provide a new
// implementation has to link against this runtime which defeats the purpose
// of having tools that are agnostic of the underlying runtime implementation.
//
// Fortunately, the linker includes all symbols of an executable in the global
// symbol table by default so dlsym() even finds static implementations of
// ompt_start_tool. For this to work on Linux, -Wl,--export-dynamic needs to be
// passed when building the application which we don't want to rely on.

static ompt_start_tool_result_t *ompt_tool_darwin(unsigned int omp_version,
                                                  const char *runtime_version) {
  ompt_start_tool_result_t *ret = NULL;
  // Search symbol in the current address space.
  ompt_start_tool_t start_tool =
      (ompt_start_tool_t)dlsym(RTLD_DEFAULT, "ompt_start_tool");
  if (start_tool) {
    ret = start_tool(omp_version, runtime_version);
  }
  return ret;
}

#elif OMPT_HAVE_WEAK_ATTRIBUTE

// On Unix-like systems that support weak symbols the following implementation
// of ompt_start_tool() will be used in case no tool-supplied implementation of
// this function is present in the address space of a process.

_OMP_EXTERN OMPT_WEAK_ATTRIBUTE ompt_start_tool_result_t *
ompt_start_tool(unsigned int omp_version, const char *runtime_version) {
  ompt_start_tool_result_t *ret = NULL;
  // Search next symbol in the current address space. This can happen if the
  // runtime library is linked before the tool. Since glibc 2.2 strong symbols
  // don't override weak symbols that have been found before unless the user
  // sets the environment variable LD_DYNAMIC_WEAK.
  ompt_start_tool_t next_tool =
      (ompt_start_tool_t)dlsym(RTLD_NEXT, "ompt_start_tool");
  if (next_tool) {
    ret = next_tool(omp_version, runtime_version);
  }
  return ret;
}

#elif OMPT_HAVE_PSAPI

// On Windows, the ompt_tool_windows function is used to find the
// ompt_start_tool symbol across all modules loaded by a process. If
// ompt_start_tool is found, ompt_start_tool's return value is used to
// initialize the tool. Otherwise, NULL is returned and OMPT won't be enabled.

#include <psapi.h>
#pragma comment(lib, "psapi.lib")

// The number of loaded modules to start enumeration with EnumProcessModules()
#define NUM_MODULES 128

static ompt_start_tool_result_t *
ompt_tool_windows(unsigned int omp_version, const char *runtime_version) {
  int i;
  DWORD needed, new_size;
  HMODULE *modules;
  HANDLE process = GetCurrentProcess();
  modules = (HMODULE *)malloc(NUM_MODULES * sizeof(HMODULE));
  ompt_start_tool_t ompt_tool_p = NULL;

#if OMPT_DEBUG
  printf("ompt_tool_windows(): looking for ompt_start_tool\n");
#endif
  if (!EnumProcessModules(process, modules, NUM_MODULES * sizeof(HMODULE),
                          &needed)) {
    // Regardless of the error reason use the stub initialization function
    free(modules);
    return NULL;
  }
  // Check if NUM_MODULES is enough to list all modules
  new_size = needed / sizeof(HMODULE);
  if (new_size > NUM_MODULES) {
#if OMPT_DEBUG
    printf("ompt_tool_windows(): resize buffer to %d bytes\n", needed);
#endif
    modules = (HMODULE *)realloc(modules, needed);
    // If resizing failed use the stub function.
    if (!EnumProcessModules(process, modules, needed, &needed)) {
      free(modules);
      return NULL;
    }
  }
  for (i = 0; i < new_size; ++i) {
    (FARPROC &)ompt_tool_p = GetProcAddress(modules[i], "ompt_start_tool");
    if (ompt_tool_p) {
#if OMPT_DEBUG
      TCHAR modName[MAX_PATH];
      if (GetModuleFileName(modules[i], modName, MAX_PATH))
        printf("ompt_tool_windows(): ompt_start_tool found in module %s\n",
               modName);
#endif
      free(modules);
      return (*ompt_tool_p)(omp_version, runtime_version);
    }
#if OMPT_DEBUG
    else {
      TCHAR modName[MAX_PATH];
      if (GetModuleFileName(modules[i], modName, MAX_PATH))
        printf("ompt_tool_windows(): ompt_start_tool not found in module %s\n",
               modName);
    }
#endif
  }
  free(modules);
  return NULL;
}
#else
#error Activation of OMPT is not supported on this platform.
#endif

static ompt_start_tool_result_t *
ompt_try_start_tool(unsigned int omp_version, const char *runtime_version) {
  ompt_start_tool_result_t *ret = NULL;
  ompt_start_tool_t start_tool = NULL;
#if KMP_OS_WINDOWS
  // Cannot use colon to describe a list of absolute paths on Windows
  const char *sep = ";";
#else
  const char *sep = ":";
#endif

  OMPT_VERBOSE_INIT_PRINT("----- START LOGGING OF TOOL REGISTRATION -----\n");
  OMPT_VERBOSE_INIT_PRINT("Search for OMP tool in current address space... ");

#if KMP_OS_DARWIN
  // Try in the current address space
  ret = ompt_tool_darwin(omp_version, runtime_version);
#elif OMPT_HAVE_WEAK_ATTRIBUTE
  ret = ompt_start_tool(omp_version, runtime_version);
#elif OMPT_HAVE_PSAPI
  ret = ompt_tool_windows(omp_version, runtime_version);
#else
#error Activation of OMPT is not supported on this platform.
#endif
  if (ret) {
    OMPT_VERBOSE_INIT_CONTINUED_PRINT("Sucess.\n");
    OMPT_VERBOSE_INIT_PRINT(
        "Tool was started and is using the OMPT interface.\n");
    OMPT_VERBOSE_INIT_PRINT("----- END LOGGING OF TOOL REGISTRATION -----\n");
    return ret;
  }

#if KMP_DYNAMIC_LIB
  // Try tool-libraries-var ICV
  OMPT_VERBOSE_INIT_CONTINUED_PRINT("Failed.\n");
  const char *tool_libs = getenv("OMP_TOOL_LIBRARIES");
  if (tool_libs) {
    OMPT_VERBOSE_INIT_PRINT("Searching tool libraries...\n");
    OMPT_VERBOSE_INIT_PRINT("OMP_TOOL_LIBRARIES = %s\n", tool_libs);
    char *libs = __kmp_str_format("%s", tool_libs);
    char *buf;
    char *fname = __kmp_str_token(libs, sep, &buf);
    // Reset dl-error
    dlerror();

    while (fname) {
#if KMP_OS_UNIX
      OMPT_VERBOSE_INIT_PRINT("Opening %s... ", fname);
      void *h = dlopen(fname, RTLD_LAZY);
      if (!h) {
        OMPT_VERBOSE_INIT_CONTINUED_PRINT("Failed: %s\n", dlerror());
      } else {
        OMPT_VERBOSE_INIT_CONTINUED_PRINT("Success. \n");
        OMPT_VERBOSE_INIT_PRINT("Searching for ompt_start_tool in %s... ",
                                fname);
        start_tool = (ompt_start_tool_t)dlsym(h, "ompt_start_tool");
        if (!start_tool) {
          OMPT_VERBOSE_INIT_CONTINUED_PRINT("Failed: %s\n", dlerror());
        } else
#elif KMP_OS_WINDOWS
      OMPT_VERBOSE_INIT_PRINT("Opening %s... ", fname);
      HMODULE h = LoadLibrary(fname);
      if (!h) {
        OMPT_VERBOSE_INIT_CONTINUED_PRINT("Failed: Error %u\n", GetLastError());
      } else {
        OMPT_VERBOSE_INIT_CONTINUED_PRINT("Success. \n");
        OMPT_VERBOSE_INIT_PRINT("Searching for ompt_start_tool in %s... ",
                                fname);
        start_tool = (ompt_start_tool_t)GetProcAddress(h, "ompt_start_tool");
        if (!start_tool) {
          OMPT_VERBOSE_INIT_CONTINUED_PRINT("Failed: Error %s\n",
                                            GetLastError());
        } else
#else
#error Activation of OMPT is not supported on this platform.
#endif
        {// if (start_tool)
          ret = (*start_tool)(omp_version, runtime_version);
          if (ret) {
            OMPT_VERBOSE_INIT_CONTINUED_PRINT("Success.\n");
            OMPT_VERBOSE_INIT_PRINT(
                "Tool was started and is using the OMPT interface.\n");
            break;
          }
          OMPT_VERBOSE_INIT_CONTINUED_PRINT(
              "Found but not using the OMPT interface.\n");
          OMPT_VERBOSE_INIT_PRINT("Continuing search...\n");
        }
      }
      fname = __kmp_str_token(NULL, sep, &buf);
    }
    __kmp_str_free(&libs);
  } else {
    OMPT_VERBOSE_INIT_PRINT("No OMP_TOOL_LIBRARIES defined.\n");
  }
<<<<<<< HEAD
#endif

=======

  // usable tool found in tool-libraries
  if (ret) {
    OMPT_VERBOSE_INIT_PRINT("----- END LOGGING OF TOOL REGISTRATION -----\n");
    return ret;
  }

#if KMP_OS_UNIX
  { // Non-standard: load archer tool if application is built with TSan
    const char *fname = "libarcher.so";
    OMPT_VERBOSE_INIT_PRINT(
        "...searching tool libraries failed. Using archer tool.\n");
    OMPT_VERBOSE_INIT_PRINT("Opening %s... ", fname);
    void *h = dlopen(fname, RTLD_LAZY);
    if (h) {
      OMPT_VERBOSE_INIT_CONTINUED_PRINT("Success.\n");
      OMPT_VERBOSE_INIT_PRINT("Searching for ompt_start_tool in %s... ", fname);
      start_tool = (ompt_start_tool_t)dlsym(h, "ompt_start_tool");
      if (start_tool) {
        ret = (*start_tool)(omp_version, runtime_version);
        if (ret) {
          OMPT_VERBOSE_INIT_CONTINUED_PRINT("Success.\n");
          OMPT_VERBOSE_INIT_PRINT(
              "Tool was started and is using the OMPT interface.\n");
          OMPT_VERBOSE_INIT_PRINT(
              "----- END LOGGING OF TOOL REGISTRATION -----\n");
          return ret;
        }
        OMPT_VERBOSE_INIT_CONTINUED_PRINT(
            "Found but not using the OMPT interface.\n");
      } else {
        OMPT_VERBOSE_INIT_CONTINUED_PRINT("Failed: %s\n", dlerror());
      }
    }
  }
#endif
  OMPT_VERBOSE_INIT_PRINT("No OMP tool loaded.\n");
  OMPT_VERBOSE_INIT_PRINT("----- END LOGGING OF TOOL REGISTRATION -----\n");
>>>>>>> 00735823
  return ret;
}

void ompt_pre_init() {
  //--------------------------------------------------
  // Execute the pre-initialization logic only once.
  //--------------------------------------------------
  static int ompt_pre_initialized = 0;

  if (ompt_pre_initialized)
    return;

  ompt_pre_initialized = 1;

  //--------------------------------------------------
  // Use a tool iff a tool is enabled and available.
  //--------------------------------------------------
  const char *ompt_env_var = getenv("OMP_TOOL");
  tool_setting_e tool_setting = omp_tool_error;

  if (!ompt_env_var || !strcmp(ompt_env_var, ""))
    tool_setting = omp_tool_unset;
  else if (OMPT_STR_MATCH(ompt_env_var, "disabled"))
    tool_setting = omp_tool_disabled;
  else if (OMPT_STR_MATCH(ompt_env_var, "enabled"))
    tool_setting = omp_tool_enabled;

  const char *ompt_env_verbose_init = getenv("OMP_TOOL_VERBOSE_INIT");
  // possible options: disabled | stdout | stderr | <filename>
  // if set, not empty and not disabled -> prepare for logging
  if (ompt_env_verbose_init && strcmp(ompt_env_verbose_init, "") &&
      !OMPT_STR_MATCH(ompt_env_verbose_init, "disabled")) {
    verbose_init = 1;
    if (OMPT_STR_MATCH(ompt_env_verbose_init, "STDERR"))
      verbose_file = stderr;
    else if (OMPT_STR_MATCH(ompt_env_verbose_init, "STDOUT"))
      verbose_file = stdout;
    else
      verbose_file = fopen(ompt_env_verbose_init, "w");
  } else
    verbose_init = 0;

#if OMPT_DEBUG
  printf("ompt_pre_init(): tool_setting = %d\n", tool_setting);
#endif
  switch (tool_setting) {
  case omp_tool_disabled:
    OMPT_VERBOSE_INIT_PRINT("OMP tool disabled. \n");
    break;

  case omp_tool_unset:
  case omp_tool_enabled:

    //--------------------------------------------------
    // Load tool iff specified in environment variable
    //--------------------------------------------------
    ompt_start_tool_result =
        ompt_try_start_tool(__kmp_openmp_version, ompt_get_runtime_version());

    memset(&ompt_enabled, 0, sizeof(ompt_enabled));
    break;

  case omp_tool_error:
    fprintf(stderr, "Warning: OMP_TOOL has invalid value \"%s\".\n"
                    "  legal values are (NULL,\"\",\"disabled\","
                    "\"enabled\").\n",
            ompt_env_var);
    break;
  }
  if (verbose_init && verbose_file != stderr && verbose_file != stdout)
    fclose(verbose_file);
#if OMPT_DEBUG
  printf("ompt_pre_init(): ompt_enabled = %d\n", ompt_enabled);
#endif
}

extern "C" int omp_get_initial_device(void);

void ompt_post_init() {
  //--------------------------------------------------
  // Execute the post-initialization logic only once.
  //--------------------------------------------------
  static int ompt_post_initialized = 0;

  if (ompt_post_initialized)
    return;

  ompt_post_initialized = 1;

  //--------------------------------------------------
  // Initialize the tool if so indicated.
  //--------------------------------------------------
  if (ompt_start_tool_result) {
    ompt_enabled.enabled = !!ompt_start_tool_result->initialize(
        ompt_fn_lookup, omp_get_initial_device(), &(ompt_start_tool_result->tool_data));

    if (!ompt_enabled.enabled) {
      // tool not enabled, zero out the bitmap, and done
      memset(&ompt_enabled, 0, sizeof(ompt_enabled));
      return;
    }

    kmp_info_t *root_thread = ompt_get_thread();

    ompt_set_thread_state(root_thread, ompt_state_overhead);

    if (ompt_enabled.ompt_callback_thread_begin) {
      ompt_callbacks.ompt_callback(ompt_callback_thread_begin)(
          ompt_thread_initial, __ompt_get_thread_data_internal());
    }
    ompt_data_t *task_data = nullptr;
    ompt_frame_t *task_frame = nullptr;
    ompt_data_t *parallel_data = nullptr;
    __ompt_get_task_info_internal(0, NULL, &task_data, &task_frame, 
				  &parallel_data, NULL);
    if (ompt_enabled.ompt_callback_implicit_task) {
      OMPT_FRAME_SET(task_frame, exit, OMPT_GET_FRAME_ADDRESS(0),
		     (ompt_frame_runtime | OMPT_FRAME_POSITION_DEFAULT));   
      ompt_callbacks.ompt_callback(ompt_callback_implicit_task)(
        ompt_scope_begin, parallel_data /*parallel data*/, 
	task_data, 1 /*team size*/, 1 /*initial task: index=1*/, 
	ompt_task_initial);
      OMPT_FRAME_CLEAR(task_frame, exit);
    }

    ompt_set_thread_state(root_thread, ompt_state_work_serial);
  }
}

void ompt_fini() {
  if (ompt_enabled.enabled) {
    if (libomptarget_ompt_result) {
      libomptarget_ompt_result->finalize(NULL);
    }
    ompt_start_tool_result->finalize(&(ompt_start_tool_result->tool_data));
  }

  memset(&ompt_enabled, 0, sizeof(ompt_enabled));
}

/*****************************************************************************
 * interface operations
 ****************************************************************************/

/*****************************************************************************
 * state
 ****************************************************************************/

OMPT_API_ROUTINE int ompt_enumerate_states(int current_state, int *next_state,
                                           const char **next_state_name) {
  const static int len = sizeof(ompt_state_info) / sizeof(ompt_state_info_t);
  int i = 0;

  for (i = 0; i < len - 1; i++) {
    if (ompt_state_info[i].state_id == current_state) {
      *next_state = ompt_state_info[i + 1].state_id;
      *next_state_name = ompt_state_info[i + 1].state_name;
      return 1;
    }
  }

  return 0;
}

OMPT_API_ROUTINE int ompt_enumerate_mutex_impls(int current_impl,
                                                int *next_impl,
                                                const char **next_impl_name) {
  const static int len =
      sizeof(kmp_mutex_impl_info) / sizeof(kmp_mutex_impl_info_t);
  int i = 0;
  for (i = 0; i < len - 1; i++) {
    if (kmp_mutex_impl_info[i].id != current_impl)
      continue;
    *next_impl = kmp_mutex_impl_info[i + 1].id;
    *next_impl_name = kmp_mutex_impl_info[i + 1].name;
    return 1;
  }
  return 0;
}

/*****************************************************************************
 * callbacks
 ****************************************************************************/

OMPT_API_ROUTINE ompt_set_result_t ompt_set_callback(ompt_callbacks_t which,
                                       ompt_callback_t callback) {
  switch (which) {

#define ompt_event_macro(event_name, callback_type, event_id)                  \
  case event_name:                                                             \
    ompt_callbacks.ompt_callback(event_name) = (callback_type)callback;        \
    ompt_enabled.event_name = (callback != 0);                                 \
    if (callback)                                                              \
      return ompt_event_implementation_status(event_name);                     \
    else                                                                       \
      return ompt_set_always;

    FOREACH_OMPT_EVENT(ompt_event_macro)

#undef ompt_event_macro

  default:
    return ompt_set_error;
  }
}

OMPT_API_ROUTINE int ompt_get_callback(ompt_callbacks_t which,
                                       ompt_callback_t *callback) {
  if (!ompt_enabled.enabled)
    return ompt_get_callback_failure;

  switch (which) {

#define ompt_event_macro(event_name, callback_type, event_id)                  \
  case event_name: {                                                           \
    ompt_callback_t mycb =                                                     \
        (ompt_callback_t)ompt_callbacks.ompt_callback(event_name);             \
    if (ompt_enabled.event_name && mycb) {                                     \
      *callback = mycb;                                                        \
      return ompt_get_callback_success;                                        \
    }                                                                          \
    return ompt_get_callback_failure;                                          \
  }

    FOREACH_OMPT_EVENT(ompt_event_macro)

#undef ompt_event_macro

  default:
    return ompt_get_callback_failure;
  }
}

/*****************************************************************************
 * parallel regions
 ****************************************************************************/

OMPT_API_ROUTINE int ompt_get_parallel_info(int ancestor_level,
                                            ompt_data_t **parallel_data,
                                            int *team_size) {
  if (!ompt_enabled.enabled)
    return 0;
  return __ompt_get_parallel_info_internal(ancestor_level, parallel_data,
                                           team_size);
}

OMPT_API_ROUTINE int ompt_get_state(ompt_wait_id_t *wait_id) {
  if (!ompt_enabled.enabled)
    return ompt_state_work_serial;
  int thread_state = __ompt_get_state_internal(wait_id);

  if (thread_state == ompt_state_undefined) {
    thread_state = ompt_state_work_serial;
  }

  return thread_state;
}

/*****************************************************************************
 * tasks
 ****************************************************************************/

OMPT_API_ROUTINE ompt_data_t *ompt_get_thread_data(void) {
  if (!ompt_enabled.enabled)
    return NULL;
  return __ompt_get_thread_data_internal();
}

OMPT_API_ROUTINE int ompt_get_task_info(int ancestor_level, int *type,
                                        ompt_data_t **task_data,
                                        ompt_frame_t **task_frame,
                                        ompt_data_t **parallel_data,
                                        int *thread_num) {
  if (!ompt_enabled.enabled)
    return 0;
  return __ompt_get_task_info_internal(ancestor_level, type, task_data,
                                       task_frame, parallel_data, thread_num);
}

OMPT_API_ROUTINE int ompt_get_task_memory(void **addr, size_t *size,
                                          int block) {
  return __ompt_get_task_memory_internal(addr, size, block);
}

/*****************************************************************************
 * num_procs
 ****************************************************************************/

OMPT_API_ROUTINE int ompt_get_num_procs(void) {
  // copied from kmp_ftn_entry.h (but modified: OMPT can only be called when
  // runtime is initialized)
  return __kmp_avail_proc;
}

/*****************************************************************************
 * places
 ****************************************************************************/

OMPT_API_ROUTINE int ompt_get_num_places(void) {
// copied from kmp_ftn_entry.h (but modified)
#if !KMP_AFFINITY_SUPPORTED
  return 0;
#else
  if (!KMP_AFFINITY_CAPABLE())
    return 0;
  return __kmp_affinity_num_masks;
#endif
}

OMPT_API_ROUTINE int ompt_get_place_proc_ids(int place_num, int ids_size,
                                             int *ids) {
// copied from kmp_ftn_entry.h (but modified)
#if !KMP_AFFINITY_SUPPORTED
  return 0;
#else
  int i, count;
  int tmp_ids[ids_size];
  if (!KMP_AFFINITY_CAPABLE())
    return 0;
  if (place_num < 0 || place_num >= (int)__kmp_affinity_num_masks)
    return 0;
  /* TODO: Is this safe for asynchronous call from signal handler during runtime
   * shutdown? */
  kmp_affin_mask_t *mask = KMP_CPU_INDEX(__kmp_affinity_masks, place_num);
  count = 0;
  KMP_CPU_SET_ITERATE(i, mask) {
    if ((!KMP_CPU_ISSET(i, __kmp_affin_fullMask)) ||
        (!KMP_CPU_ISSET(i, mask))) {
      continue;
    }
    if (count < ids_size)
      tmp_ids[count] = i;
    count++;
  }
  if (ids_size >= count) {
    for (i = 0; i < count; i++) {
      ids[i] = tmp_ids[i];
    }
  }
  return count;
#endif
}

OMPT_API_ROUTINE int ompt_get_place_num(void) {
// copied from kmp_ftn_entry.h (but modified)
#if !KMP_AFFINITY_SUPPORTED
  return -1;
#else
  if (!ompt_enabled.enabled || __kmp_get_gtid() < 0)
    return -1;

  int gtid;
  kmp_info_t *thread;
  if (!KMP_AFFINITY_CAPABLE())
    return -1;
  gtid = __kmp_entry_gtid();
  thread = __kmp_thread_from_gtid(gtid);
  if (thread == NULL || thread->th.th_current_place < 0)
    return -1;
  return thread->th.th_current_place;
#endif
}

OMPT_API_ROUTINE int ompt_get_partition_place_nums(int place_nums_size,
                                                   int *place_nums) {
// copied from kmp_ftn_entry.h (but modified)
#if !KMP_AFFINITY_SUPPORTED
  return 0;
#else
  if (!ompt_enabled.enabled || __kmp_get_gtid() < 0)
    return 0;

  int i, gtid, place_num, first_place, last_place, start, end;
  kmp_info_t *thread;
  if (!KMP_AFFINITY_CAPABLE())
    return 0;
  gtid = __kmp_entry_gtid();
  thread = __kmp_thread_from_gtid(gtid);
  if (thread == NULL)
    return 0;
  first_place = thread->th.th_first_place;
  last_place = thread->th.th_last_place;
  if (first_place < 0 || last_place < 0)
    return 0;
  if (first_place <= last_place) {
    start = first_place;
    end = last_place;
  } else {
    start = last_place;
    end = first_place;
  }
  if (end - start <= place_nums_size)
    for (i = 0, place_num = start; place_num <= end; ++place_num, ++i) {
      place_nums[i] = place_num;
    }
  return end - start + 1;
#endif
}

/*****************************************************************************
 * places
 ****************************************************************************/

OMPT_API_ROUTINE int ompt_get_proc_id(void) {
  if (!ompt_enabled.enabled || __kmp_get_gtid() < 0)
    return -1;
#if KMP_OS_LINUX
  return sched_getcpu();
#elif KMP_OS_WINDOWS
  PROCESSOR_NUMBER pn;
  GetCurrentProcessorNumberEx(&pn);
  return 64 * pn.Group + pn.Number;
#else
  return -1;
#endif
}

/*****************************************************************************
 * compatability
 ****************************************************************************/

/*
 * Currently unused function
OMPT_API_ROUTINE int ompt_get_ompt_version() { return OMPT_VERSION; }
*/

/*****************************************************************************
* application-facing API
 ****************************************************************************/

/*----------------------------------------------------------------------------
 | control
 ---------------------------------------------------------------------------*/

int __kmp_control_tool(uint64_t command, uint64_t modifier, void *arg) {

  if (ompt_enabled.enabled) {
    if (ompt_enabled.ompt_callback_control_tool) {
      return ompt_callbacks.ompt_callback(ompt_callback_control_tool)(
          command, modifier, arg, OMPT_LOAD_RETURN_ADDRESS(__kmp_entry_gtid()));
    } else {
      return -1;
    }
  } else {
    return -2;
  }
}

/*****************************************************************************
 * misc
 ****************************************************************************/

OMPT_API_ROUTINE uint64_t ompt_get_unique_id(void) {
  return __ompt_get_unique_id_internal();
}

OMPT_API_ROUTINE void ompt_finalize_tool(void) { __kmp_internal_end_atexit(); }

/*****************************************************************************
 * Target
 ****************************************************************************/

OMPT_API_ROUTINE int ompt_get_target_info(uint64_t *device_num,
                                          ompt_id_t *target_id,
                                          ompt_id_t *host_op_id) {
  return 0; // thread is not in a target region
}

OMPT_API_ROUTINE int ompt_get_num_devices(void) {
  return 1; // only one device (the current device) is available
}

/*****************************************************************************
 * API inquiry for tool
 ****************************************************************************/

static ompt_interface_fn_t ompt_fn_lookup(const char *s) {

#define ompt_interface_fn(fn)                                                  \
  fn##_t fn##_f = fn;                                                          \
  if (strcmp(s, #fn) == 0)                                                     \
    return (ompt_interface_fn_t)fn##_f;

  FOREACH_OMPT_INQUIRY_FN(ompt_interface_fn)

#undef ompt_interface_fn

  return (ompt_interface_fn_t)0;
}

static int ompt_set_frame_enter(void *addr, int flags, int state) {
 return __ompt_set_frame_enter_internal(addr, flags, state);
}

static ompt_data_t * ompt_get_task_data() {
  ompt_data_t *data;
  if (ompt_get_task_info(0, NULL, &data, NULL, NULL, NULL)) {
    return data;
  }
  return NULL;
}

static ompt_interface_fn_t libomp_target_fn_lookup(const char *s) {
  if (strcmp(s, "ompt_set_frame_enter") == 0) 
    return (ompt_interface_fn_t) ompt_set_frame_enter;

  if (strcmp(s, "ompt_get_task_data") == 0) 
    return (ompt_interface_fn_t) ompt_get_task_data;

#define ompt_interface_fn(fn) \
  if (strcmp(s, #fn) == 0) \
  return (ompt_interface_fn_t) ompt_callbacks.ompt_callback(fn);

  FOREACH_OMPT_TARGET_CALLBACK(ompt_interface_fn)

#undef ompt_interface_fn

  return (ompt_interface_fn_t) 0;
}

_OMP_EXTERN void libomp_libomptarget_ompt_init(ompt_start_tool_result_t *result) {
  __ompt_force_initialization();

  if (ompt_enabled.enabled && 
      ompt_callbacks.ompt_callback(ompt_callback_device_initialize)) {
    if (result) {
      result->initialize(libomp_target_fn_lookup, 0, NULL); 
      libomptarget_ompt_result = result;
    }
  }
}<|MERGE_RESOLUTION|>--- conflicted
+++ resolved
@@ -267,7 +267,8 @@
     return ret;
   }
 
-#if KMP_DYNAMIC_LIB
+  // vi3-merge: I don't think this #if is needed anymore
+//#if KMP_DYNAMIC_LIB
   // Try tool-libraries-var ICV
   OMPT_VERBOSE_INIT_CONTINUED_PRINT("Failed.\n");
   const char *tool_libs = getenv("OMP_TOOL_LIBRARIES");
@@ -330,10 +331,6 @@
   } else {
     OMPT_VERBOSE_INIT_PRINT("No OMP_TOOL_LIBRARIES defined.\n");
   }
-<<<<<<< HEAD
-#endif
-
-=======
 
   // usable tool found in tool-libraries
   if (ret) {
@@ -372,7 +369,6 @@
 #endif
   OMPT_VERBOSE_INIT_PRINT("No OMP tool loaded.\n");
   OMPT_VERBOSE_INIT_PRINT("----- END LOGGING OF TOOL REGISTRATION -----\n");
->>>>>>> 00735823
   return ret;
 }
 
