--- conflicted
+++ resolved
@@ -2238,15 +2238,9 @@
 #endif
     __kmp_barrier(bs_plain_barrier, gtid, FALSE, 0, NULL, NULL);
 #if OMPT_SUPPORT && OMPT_OPTIONAL
-<<<<<<< HEAD
-  if (ompt_enabled.enabled && !set_task_frame) {
-    OMPT_FRAME_CLEAR(task_frame, enter);
-  }
-=======
-    if (ompt_enabled.enabled) {
-      ompt_frame->enter_frame = ompt_data_none;
-    }
->>>>>>> b552adf8
+    if (ompt_enabled.enabled && !set_task_frame) {
+      OMPT_FRAME_CLEAR(task_frame, enter);
+    }
 #endif
   }
 }
