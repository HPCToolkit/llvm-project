/*
 * kmp_csupport.cpp -- kfront linkage support for OpenMP.
 */

//===----------------------------------------------------------------------===//
//
// Part of the LLVM Project, under the Apache License v2.0 with LLVM Exceptions.
// See https://llvm.org/LICENSE.txt for license information.
// SPDX-License-Identifier: Apache-2.0 WITH LLVM-exception
//
//===----------------------------------------------------------------------===//

#define __KMP_IMP
#include "omp.h" /* extern "C" declarations of user-visible routines */
#include "kmp.h"
#include "kmp_error.h"
#include "kmp_i18n.h"
#include "kmp_itt.h"
#include "kmp_lock.h"
#include "kmp_stats.h"
#include "ompt-specific.h"

#define MAX_MESSAGE 512

// flags will be used in future, e.g. to implement openmp_strict library
// restrictions

/*!
 * @ingroup STARTUP_SHUTDOWN
 * @param loc   in   source location information
 * @param flags in   for future use (currently ignored)
 *
 * Initialize the runtime library. This call is optional; if it is not made then
 * it will be implicitly called by attempts to use other library functions.
 */
void __kmpc_begin(ident_t *loc, kmp_int32 flags) {
  // By default __kmpc_begin() is no-op.
  char *env;
  if ((env = getenv("KMP_INITIAL_THREAD_BIND")) != NULL &&
      __kmp_str_match_true(env)) {
    __kmp_middle_initialize();
    KC_TRACE(10, ("__kmpc_begin: middle initialization called\n"));
  } else if (__kmp_ignore_mppbeg() == FALSE) {
    // By default __kmp_ignore_mppbeg() returns TRUE.
    __kmp_internal_begin();
    KC_TRACE(10, ("__kmpc_begin: called\n"));
  }
}

/*!
 * @ingroup STARTUP_SHUTDOWN
 * @param loc source location information
 *
 * Shutdown the runtime library. This is also optional, and even if called will
 * not do anything unless the `KMP_IGNORE_MPPEND` environment variable is set to
 * zero.
 */
void __kmpc_end(ident_t *loc) {
  // By default, __kmp_ignore_mppend() returns TRUE which makes __kmpc_end()
  // call no-op. However, this can be overridden with KMP_IGNORE_MPPEND
  // environment variable. If KMP_IGNORE_MPPEND is 0, __kmp_ignore_mppend()
  // returns FALSE and __kmpc_end() will unregister this root (it can cause
  // library shut down).
  if (__kmp_ignore_mppend() == FALSE) {
    KC_TRACE(10, ("__kmpc_end: called\n"));
    KA_TRACE(30, ("__kmpc_end\n"));

    __kmp_internal_end_thread(-1);
  }
#if KMP_OS_WINDOWS && OMPT_SUPPORT
  // Normal exit process on Windows does not allow worker threads of the final
  // parallel region to finish reporting their events, so shutting down the
  // library here fixes the issue at least for the cases where __kmpc_end() is
  // placed properly.
  if (ompt_enabled.enabled)
    __kmp_internal_end_library(__kmp_gtid_get_specific());
#endif
}

/*!
@ingroup THREAD_STATES
@param loc Source location information.
@return The global thread index of the active thread.

This function can be called in any context.

If the runtime has ony been entered at the outermost level from a
single (necessarily non-OpenMP<sup>*</sup>) thread, then the thread number is
that which would be returned by omp_get_thread_num() in the outermost
active parallel construct. (Or zero if there is no active parallel
construct, since the master thread is necessarily thread zero).

If multiple non-OpenMP threads all enter an OpenMP construct then this
will be a unique thread identifier among all the threads created by
the OpenMP runtime (but the value cannot be defined in terms of
OpenMP thread ids returned by omp_get_thread_num()).
*/
kmp_int32 __kmpc_global_thread_num(ident_t *loc) {
  kmp_int32 gtid = __kmp_entry_gtid();

  KC_TRACE(10, ("__kmpc_global_thread_num: T#%d\n", gtid));

  return gtid;
}

/*!
@ingroup THREAD_STATES
@param loc Source location information.
@return The number of threads under control of the OpenMP<sup>*</sup> runtime

This function can be called in any context.
It returns the total number of threads under the control of the OpenMP runtime.
That is not a number that can be determined by any OpenMP standard calls, since
the library may be called from more than one non-OpenMP thread, and this
reflects the total over all such calls. Similarly the runtime maintains
underlying threads even when they are not active (since the cost of creating
and destroying OS threads is high), this call counts all such threads even if
they are not waiting for work.
*/
kmp_int32 __kmpc_global_num_threads(ident_t *loc) {
  KC_TRACE(10,
           ("__kmpc_global_num_threads: num_threads = %d\n", __kmp_all_nth));

  return TCR_4(__kmp_all_nth);
}

/*!
@ingroup THREAD_STATES
@param loc Source location information.
@return The thread number of the calling thread in the innermost active parallel
construct.
*/
kmp_int32 __kmpc_bound_thread_num(ident_t *loc) {
  KC_TRACE(10, ("__kmpc_bound_thread_num: called\n"));
  return __kmp_tid_from_gtid(__kmp_entry_gtid());
}

/*!
@ingroup THREAD_STATES
@param loc Source location information.
@return The number of threads in the innermost active parallel construct.
*/
kmp_int32 __kmpc_bound_num_threads(ident_t *loc) {
  KC_TRACE(10, ("__kmpc_bound_num_threads: called\n"));

  return __kmp_entry_thread()->th.th_team->t.t_nproc;
}

/*!
 * @ingroup DEPRECATED
 * @param loc location description
 *
 * This function need not be called. It always returns TRUE.
 */
kmp_int32 __kmpc_ok_to_fork(ident_t *loc) {
#ifndef KMP_DEBUG

  return TRUE;

#else

  const char *semi2;
  const char *semi3;
  int line_no;

  if (__kmp_par_range == 0) {
    return TRUE;
  }
  semi2 = loc->psource;
  if (semi2 == NULL) {
    return TRUE;
  }
  semi2 = strchr(semi2, ';');
  if (semi2 == NULL) {
    return TRUE;
  }
  semi2 = strchr(semi2 + 1, ';');
  if (semi2 == NULL) {
    return TRUE;
  }
  if (__kmp_par_range_filename[0]) {
    const char *name = semi2 - 1;
    while ((name > loc->psource) && (*name != '/') && (*name != ';')) {
      name--;
    }
    if ((*name == '/') || (*name == ';')) {
      name++;
    }
    if (strncmp(__kmp_par_range_filename, name, semi2 - name)) {
      return __kmp_par_range < 0;
    }
  }
  semi3 = strchr(semi2 + 1, ';');
  if (__kmp_par_range_routine[0]) {
    if ((semi3 != NULL) && (semi3 > semi2) &&
        (strncmp(__kmp_par_range_routine, semi2 + 1, semi3 - semi2 - 1))) {
      return __kmp_par_range < 0;
    }
  }
  if (KMP_SSCANF(semi3 + 1, "%d", &line_no) == 1) {
    if ((line_no >= __kmp_par_range_lb) && (line_no <= __kmp_par_range_ub)) {
      return __kmp_par_range > 0;
    }
    return __kmp_par_range < 0;
  }
  return TRUE;

#endif /* KMP_DEBUG */
}

/*!
@ingroup THREAD_STATES
@param loc Source location information.
@return 1 if this thread is executing inside an active parallel region, zero if
not.
*/
kmp_int32 __kmpc_in_parallel(ident_t *loc) {
  return __kmp_entry_thread()->th.th_root->r.r_active;
}

/*!
@ingroup PARALLEL
@param loc source location information
@param global_tid global thread number
@param num_threads number of threads requested for this parallel construct

Set the number of threads to be used by the next fork spawned by this thread.
This call is only required if the parallel construct has a `num_threads` clause.
*/
void __kmpc_push_num_threads(ident_t *loc, kmp_int32 global_tid,
                             kmp_int32 num_threads) {
  KA_TRACE(20, ("__kmpc_push_num_threads: enter T#%d num_threads=%d\n",
                global_tid, num_threads));
  __kmp_assert_valid_gtid(global_tid);
  __kmp_push_num_threads(loc, global_tid, num_threads);
}

void __kmpc_pop_num_threads(ident_t *loc, kmp_int32 global_tid) {
  KA_TRACE(20, ("__kmpc_pop_num_threads: enter\n"));
  /* the num_threads are automatically popped */
}

void __kmpc_push_proc_bind(ident_t *loc, kmp_int32 global_tid,
                           kmp_int32 proc_bind) {
  KA_TRACE(20, ("__kmpc_push_proc_bind: enter T#%d proc_bind=%d\n", global_tid,
                proc_bind));
  __kmp_assert_valid_gtid(global_tid);
  __kmp_push_proc_bind(loc, global_tid, (kmp_proc_bind_t)proc_bind);
}

/*!
@ingroup PARALLEL
@param loc  source location information
@param argc  total number of arguments in the ellipsis
@param microtask  pointer to callback routine consisting of outlined parallel
construct
@param ...  pointers to shared variables that aren't global

Do the actual fork and call the microtask in the relevant number of threads.
*/
void __kmpc_fork_call(ident_t *loc, kmp_int32 argc, kmpc_micro microtask, ...) {
  int gtid = __kmp_entry_gtid();

#if (KMP_STATS_ENABLED)
  // If we were in a serial region, then stop the serial timer, record
  // the event, and start parallel region timer
  stats_state_e previous_state = KMP_GET_THREAD_STATE();
  if (previous_state == stats_state_e::SERIAL_REGION) {
    KMP_EXCHANGE_PARTITIONED_TIMER(OMP_parallel_overhead);
  } else {
    KMP_PUSH_PARTITIONED_TIMER(OMP_parallel_overhead);
  }
  int inParallel = __kmpc_in_parallel(loc);
  if (inParallel) {
    KMP_COUNT_BLOCK(OMP_NESTED_PARALLEL);
  } else {
    KMP_COUNT_BLOCK(OMP_PARALLEL);
  }
#endif

  // maybe to save thr_state is enough here
  {
    va_list ap;
    va_start(ap, microtask);

#if OMPT_SUPPORT
    ompt_frame_t *task_frame;
    if (ompt_enabled.enabled) {
      kmp_info_t *master_th = __kmp_threads[gtid];
      kmp_team_t *parent_team = master_th->th.th_team;
      ompt_lw_taskteam_t *lwt = parent_team->t.ompt_serialized_team_info;
      if (lwt)
        task_frame = &(lwt->ompt_task_info.frame);
      else {
        int tid = __kmp_tid_from_gtid(gtid);
        task_frame = &(
            parent_team->t.t_implicit_task_taskdata[tid].ompt_task_info.frame);
      }
<<<<<<< HEAD
      OMPT_FRAME_SET(task_frame, enter, OMPT_GET_FRAME_ADDRESS(0),
		     (ompt_frame_runtime | OMPT_FRAME_POSITION_DEFAULT));
      OMPT_STORE_RETURN_ADDRESS(gtid);
=======
      ompt_frame->enter_frame.ptr = OMPT_GET_FRAME_ADDRESS(0);
>>>>>>> 00735823
    }
    OMPT_STORE_RETURN_ADDRESS(gtid);
#endif

#if INCLUDE_SSC_MARKS
    SSC_MARK_FORKING();
#endif
    __kmp_fork_call(loc, gtid, fork_context_intel, argc,
                    VOLATILE_CAST(microtask_t) microtask, // "wrapped" task
                    VOLATILE_CAST(launch_t) __kmp_invoke_task_func,
                    kmp_va_addr_of(ap));
#if INCLUDE_SSC_MARKS
    SSC_MARK_JOINING();
#endif
    __kmp_join_call(loc, gtid
#if OMPT_SUPPORT
                    ,
                    fork_context_intel
#endif
                    );

    va_end(ap);
  }

#if KMP_STATS_ENABLED
  if (previous_state == stats_state_e::SERIAL_REGION) {
    KMP_EXCHANGE_PARTITIONED_TIMER(OMP_serial);
    KMP_SET_THREAD_STATE(previous_state);
  } else {
    KMP_POP_PARTITIONED_TIMER();
  }
#endif // KMP_STATS_ENABLED
}

/*!
@ingroup PARALLEL
@param loc source location information
@param global_tid global thread number
@param num_teams number of teams requested for the teams construct
@param num_threads number of threads per team requested for the teams construct

Set the number of teams to be used by the teams construct.
This call is only required if the teams construct has a `num_teams` clause
or a `thread_limit` clause (or both).
*/
void __kmpc_push_num_teams(ident_t *loc, kmp_int32 global_tid,
                           kmp_int32 num_teams, kmp_int32 num_threads) {
  KA_TRACE(20,
           ("__kmpc_push_num_teams: enter T#%d num_teams=%d num_threads=%d\n",
            global_tid, num_teams, num_threads));
  __kmp_assert_valid_gtid(global_tid);
  __kmp_push_num_teams(loc, global_tid, num_teams, num_threads);
}

/*!
@ingroup PARALLEL
@param loc  source location information
@param argc  total number of arguments in the ellipsis
@param microtask  pointer to callback routine consisting of outlined teams
construct
@param ...  pointers to shared variables that aren't global

Do the actual fork and call the microtask in the relevant number of threads.
*/
void __kmpc_fork_teams(ident_t *loc, kmp_int32 argc, kmpc_micro microtask,
                       ...) {
  int gtid = __kmp_entry_gtid();
  kmp_info_t *this_thr = __kmp_threads[gtid];
  va_list ap;
  va_start(ap, microtask);

#if KMP_STATS_ENABLED
  KMP_COUNT_BLOCK(OMP_TEAMS);
  stats_state_e previous_state = KMP_GET_THREAD_STATE();
  if (previous_state == stats_state_e::SERIAL_REGION) {
    KMP_EXCHANGE_PARTITIONED_TIMER(OMP_teams_overhead);
  } else {
    KMP_PUSH_PARTITIONED_TIMER(OMP_teams_overhead);
  }
#endif

  // remember teams entry point and nesting level
  this_thr->th.th_teams_microtask = microtask;
  this_thr->th.th_teams_level =
      this_thr->th.th_team->t.t_level; // AC: can be >0 on host

#if OMPT_SUPPORT
  kmp_team_t *parent_team = this_thr->th.th_team;
  int tid = __kmp_tid_from_gtid(gtid);
  if (ompt_enabled.enabled) {
    ompt_frame_t *task_frame = 
      &parent_team->t.t_implicit_task_taskdata[tid].ompt_task_info.frame;
    OMPT_FRAME_SET(task_frame, enter, OMPT_GET_FRAME_ADDRESS(0),
		   (ompt_frame_runtime | OMPT_FRAME_POSITION_DEFAULT));
    OMPT_STORE_RETURN_ADDRESS(gtid);
  }
#endif

  // check if __kmpc_push_num_teams called, set default number of teams
  // otherwise
  if (this_thr->th.th_teams_size.nteams == 0) {
    __kmp_push_num_teams(loc, gtid, 0, 0);
  }
  KMP_DEBUG_ASSERT(this_thr->th.th_set_nproc >= 1);
  KMP_DEBUG_ASSERT(this_thr->th.th_teams_size.nteams >= 1);
  KMP_DEBUG_ASSERT(this_thr->th.th_teams_size.nth >= 1);

  __kmp_fork_call(
      loc, gtid, fork_context_intel, argc,
      VOLATILE_CAST(microtask_t) __kmp_teams_master, // "wrapped" task
      VOLATILE_CAST(launch_t) __kmp_invoke_teams_master, kmp_va_addr_of(ap));
  __kmp_join_call(loc, gtid
#if OMPT_SUPPORT
                  ,
                  fork_context_intel
#endif
                  );

  // Pop current CG root off list
  KMP_DEBUG_ASSERT(this_thr->th.th_cg_roots);
  kmp_cg_root_t *tmp = this_thr->th.th_cg_roots;
  this_thr->th.th_cg_roots = tmp->up;
  KA_TRACE(100, ("__kmpc_fork_teams: Thread %p popping node %p and moving up"
                 " to node %p. cg_nthreads was %d\n",
                 this_thr, tmp, this_thr->th.th_cg_roots, tmp->cg_nthreads));
  KMP_DEBUG_ASSERT(tmp->cg_nthreads);
  int i = tmp->cg_nthreads--;
  if (i == 1) { // check is we are the last thread in CG (not always the case)
    __kmp_free(tmp);
  }
  // Restore current task's thread_limit from CG root
  KMP_DEBUG_ASSERT(this_thr->th.th_cg_roots);
  this_thr->th.th_current_task->td_icvs.thread_limit =
      this_thr->th.th_cg_roots->cg_thread_limit;

  this_thr->th.th_teams_microtask = NULL;
  this_thr->th.th_teams_level = 0;
  *(kmp_int64 *)(&this_thr->th.th_teams_size) = 0L;
  va_end(ap);
#if KMP_STATS_ENABLED
  if (previous_state == stats_state_e::SERIAL_REGION) {
    KMP_EXCHANGE_PARTITIONED_TIMER(OMP_serial);
    KMP_SET_THREAD_STATE(previous_state);
  } else {
    KMP_POP_PARTITIONED_TIMER();
  }
#endif // KMP_STATS_ENABLED
}

// I don't think this function should ever have been exported.
// The __kmpc_ prefix was misapplied.  I'm fairly certain that no generated
// openmp code ever called it, but it's been exported from the RTL for so
// long that I'm afraid to remove the definition.
int __kmpc_invoke_task_func(int gtid) { return __kmp_invoke_task_func(gtid); }

/*!
@ingroup PARALLEL
@param loc  source location information
@param global_tid  global thread number

Enter a serialized parallel construct. This interface is used to handle a
conditional parallel region, like this,
@code
#pragma omp parallel if (condition)
@endcode
when the condition is false.
*/
void __kmpc_serialized_parallel(ident_t *loc, kmp_int32 global_tid) {
  // The implementation is now in kmp_runtime.cpp so that it can share static
  // functions with kmp_fork_call since the tasks to be done are similar in
  // each case.
  __kmp_assert_valid_gtid(global_tid);
#if OMPT_SUPPORT
  OMPT_STORE_RETURN_ADDRESS(global_tid);
#endif
  __kmp_serialized_parallel(loc, global_tid);
}

/*!
@ingroup PARALLEL
@param loc  source location information
@param global_tid  global thread number

Leave a serialized parallel construct.
*/
void __kmpc_end_serialized_parallel(ident_t *loc, kmp_int32 global_tid) {
  kmp_internal_control_t *top;
  kmp_info_t *this_thr;
  kmp_team_t *serial_team;

  KC_TRACE(10,
           ("__kmpc_end_serialized_parallel: called by T#%d\n", global_tid));

  /* skip all this code for autopar serialized loops since it results in
     unacceptable overhead */
  if (loc != NULL && (loc->flags & KMP_IDENT_AUTOPAR))
    return;

  // Not autopar code
  __kmp_assert_valid_gtid(global_tid);
  if (!TCR_4(__kmp_init_parallel))
    __kmp_parallel_initialize();

  __kmp_resume_if_soft_paused();

  this_thr = __kmp_threads[global_tid];
  serial_team = this_thr->th.th_serial_team;

  kmp_task_team_t *task_team = this_thr->th.th_task_team;
  // we need to wait for the proxy tasks before finishing the thread
  if (task_team != NULL && task_team->tt.tt_found_proxy_tasks)
    __kmp_task_team_wait(this_thr, serial_team USE_ITT_BUILD_ARG(NULL));

  KMP_MB();
  KMP_DEBUG_ASSERT(serial_team);
  KMP_ASSERT(serial_team->t.t_serialized);
  KMP_DEBUG_ASSERT(this_thr->th.th_team == serial_team);
  KMP_DEBUG_ASSERT(serial_team != this_thr->th.th_root->r.r_root_team);
  KMP_DEBUG_ASSERT(serial_team->t.t_threads);
  KMP_DEBUG_ASSERT(serial_team->t.t_threads[0] == this_thr);

#if OMPT_SUPPORT
  if (ompt_enabled.enabled &&
      this_thr->th.ompt_thread_info.state != ompt_state_overhead) {
    if (ompt_enabled.ompt_callback_implicit_task) {
      ompt_task_info_t *task_info = OMPT_CUR_TASK_INFO(this_thr);
      ompt_frame_t *task_frame = &task_info->frame;
      OMPT_FRAME_SET(task_frame, exit, OMPT_GET_FRAME_ADDRESS(0),
		     (ompt_frame_runtime | OMPT_FRAME_POSITION_DEFAULT));
      ompt_callbacks.ompt_callback(ompt_callback_implicit_task)(
          ompt_scope_end, NULL, OMPT_CUR_TASK_DATA(this_thr), 1,
          task_info->thread_num, ompt_task_implicit);
      OMPT_FRAME_CLEAR(task_frame, exit);
    }

    // reset clear the task id only after unlinking the task
    ompt_data_t *parent_task_data;
    __ompt_get_task_info_internal(1, NULL, &parent_task_data, NULL, NULL, NULL);

    if (ompt_enabled.ompt_callback_parallel_end) {
      ompt_task_info_t *task_info = OMPT_CUR_TASK_INFO(this_thr);
      ompt_frame_t *task_frame = &task_info->frame;
      OMPT_FRAME_SET(task_frame, exit, OMPT_GET_FRAME_ADDRESS(0),
		     (ompt_frame_runtime | OMPT_FRAME_POSITION_DEFAULT));
      ompt_callbacks.ompt_callback(ompt_callback_parallel_end)(
          &(serial_team->t.ompt_team_info.parallel_data), parent_task_data,
<<<<<<< HEAD
          ompt_parallel_invoker_program, OMPT_LOAD_RETURN_ADDRESS(global_tid));
      OMPT_FRAME_CLEAR(task_frame, exit);
=======
          ompt_parallel_invoker_program | ompt_parallel_team,
          OMPT_LOAD_RETURN_ADDRESS(global_tid));
>>>>>>> 00735823
    }
    __ompt_lw_taskteam_unlink(this_thr);
    this_thr->th.ompt_thread_info.state = ompt_state_overhead;
  }
#endif

  /* If necessary, pop the internal control stack values and replace the team
   * values */
  top = serial_team->t.t_control_stack_top;
  if (top && top->serial_nesting_level == serial_team->t.t_serialized) {
    copy_icvs(&serial_team->t.t_threads[0]->th.th_current_task->td_icvs, top);
    serial_team->t.t_control_stack_top = top->next;
    __kmp_free(top);
  }

  // if( serial_team -> t.t_serialized > 1 )
  serial_team->t.t_level--;

  /* pop dispatch buffers stack */
  KMP_DEBUG_ASSERT(serial_team->t.t_dispatch->th_disp_buffer);
  {
    dispatch_private_info_t *disp_buffer =
        serial_team->t.t_dispatch->th_disp_buffer;
    serial_team->t.t_dispatch->th_disp_buffer =
        serial_team->t.t_dispatch->th_disp_buffer->next;
    __kmp_free(disp_buffer);
  }
  this_thr->th.th_def_allocator = serial_team->t.t_def_allocator; // restore

  --serial_team->t.t_serialized;
  if (serial_team->t.t_serialized == 0) {

/* return to the parallel section */

#if KMP_ARCH_X86 || KMP_ARCH_X86_64
    if (__kmp_inherit_fp_control && serial_team->t.t_fp_control_saved) {
      __kmp_clear_x87_fpu_status_word();
      __kmp_load_x87_fpu_control_word(&serial_team->t.t_x87_fpu_control_word);
      __kmp_load_mxcsr(&serial_team->t.t_mxcsr);
    }
#endif /* KMP_ARCH_X86 || KMP_ARCH_X86_64 */

    this_thr->th.th_team = serial_team->t.t_parent;
    this_thr->th.th_info.ds.ds_tid = serial_team->t.t_master_tid;

    /* restore values cached in the thread */
    this_thr->th.th_team_nproc = serial_team->t.t_parent->t.t_nproc; /*  JPH */
    this_thr->th.th_team_master =
        serial_team->t.t_parent->t.t_threads[0]; /* JPH */
    this_thr->th.th_team_serialized = this_thr->th.th_team->t.t_serialized;

    /* TODO the below shouldn't need to be adjusted for serialized teams */
    this_thr->th.th_dispatch =
        &this_thr->th.th_team->t.t_dispatch[serial_team->t.t_master_tid];

    __kmp_pop_current_task_from_thread(this_thr);

    KMP_ASSERT(this_thr->th.th_current_task->td_flags.executing == 0);
    this_thr->th.th_current_task->td_flags.executing = 1;

    if (__kmp_tasking_mode != tskm_immediate_exec) {
      // Copy the task team from the new child / old parent team to the thread.
      this_thr->th.th_task_team =
          this_thr->th.th_team->t.t_task_team[this_thr->th.th_task_state];
      KA_TRACE(20,
               ("__kmpc_end_serialized_parallel: T#%d restoring task_team %p / "
                "team %p\n",
                global_tid, this_thr->th.th_task_team, this_thr->th.th_team));
    }
  } else {
    if (__kmp_tasking_mode != tskm_immediate_exec) {
      KA_TRACE(20, ("__kmpc_end_serialized_parallel: T#%d decreasing nesting "
                    "depth of serial team %p to %d\n",
                    global_tid, serial_team, serial_team->t.t_serialized));
    }
  }

  if (__kmp_env_consistency_check)
    __kmp_pop_parallel(global_tid, NULL);
#if OMPT_SUPPORT
  if (ompt_enabled.enabled)
    this_thr->th.ompt_thread_info.state =
        ((this_thr->th.th_team_serialized) ? ompt_state_work_serial
                                           : ompt_state_work_parallel);
#endif
}

/*!
@ingroup SYNCHRONIZATION
@param loc  source location information.

Execute <tt>flush</tt>. This is implemented as a full memory fence. (Though
depending on the memory ordering convention obeyed by the compiler
even that may not be necessary).
*/
void __kmpc_flush(ident_t *loc) {
  KC_TRACE(10, ("__kmpc_flush: called\n"));

  /* need explicit __mf() here since use volatile instead in library */
  KMP_MB(); /* Flush all pending memory write invalidates.  */

#if (KMP_ARCH_X86 || KMP_ARCH_X86_64)
#if KMP_MIC
// fence-style instructions do not exist, but lock; xaddl $0,(%rsp) can be used.
// We shouldn't need it, though, since the ABI rules require that
// * If the compiler generates NGO stores it also generates the fence
// * If users hand-code NGO stores they should insert the fence
// therefore no incomplete unordered stores should be visible.
#else
  // C74404
  // This is to address non-temporal store instructions (sfence needed).
  // The clflush instruction is addressed either (mfence needed).
  // Probably the non-temporal load monvtdqa instruction should also be
  // addressed.
  // mfence is a SSE2 instruction. Do not execute it if CPU is not SSE2.
  if (!__kmp_cpuinfo.initialized) {
    __kmp_query_cpuid(&__kmp_cpuinfo);
  }
  if (!__kmp_cpuinfo.sse2) {
    // CPU cannot execute SSE2 instructions.
  } else {
#if KMP_COMPILER_ICC
    _mm_mfence();
#elif KMP_COMPILER_MSVC
    MemoryBarrier();
#else
    __sync_synchronize();
#endif // KMP_COMPILER_ICC
  }
#endif // KMP_MIC
#elif (KMP_ARCH_ARM || KMP_ARCH_AARCH64 || KMP_ARCH_MIPS || KMP_ARCH_MIPS64 || \
       KMP_ARCH_RISCV64)
// Nothing to see here move along
#elif KMP_ARCH_PPC64
// Nothing needed here (we have a real MB above).
#else
#error Unknown or unsupported architecture
#endif

#if OMPT_SUPPORT && OMPT_OPTIONAL
  if (ompt_enabled.ompt_callback_flush) {
    ompt_callbacks.ompt_callback(ompt_callback_flush)(
        __ompt_get_thread_data_internal(), OMPT_GET_RETURN_ADDRESS(0));
  }
#endif
}

/* -------------------------------------------------------------------------- */
/*!
@ingroup SYNCHRONIZATION
@param loc source location information
@param global_tid thread id.

Execute a barrier.
*/
void __kmpc_barrier(ident_t *loc, kmp_int32 global_tid) {
  KMP_COUNT_BLOCK(OMP_BARRIER);
  KC_TRACE(10, ("__kmpc_barrier: called T#%d\n", global_tid));
  __kmp_assert_valid_gtid(global_tid);

  if (!TCR_4(__kmp_init_parallel))
    __kmp_parallel_initialize();

  __kmp_resume_if_soft_paused();

  if (__kmp_env_consistency_check) {
    if (loc == 0) {
      KMP_WARNING(ConstructIdentInvalid); // ??? What does it mean for the user?
    }
    __kmp_check_barrier(global_tid, ct_barrier, loc);
  }

#if OMPT_SUPPORT
  ompt_frame_t *task_frame;
  bool set_task_frame;
  if (ompt_enabled.enabled) {
<<<<<<< HEAD
    task_frame = &OMPT_CUR_TASK_INFO(__kmp_threads[global_tid])->frame;
    set_task_frame = OMPT_FRAME_SET_P(task_frame, enter);
    if (!set_task_frame) {
      OMPT_FRAME_SET(task_frame, enter, OMPT_GET_FRAME_ADDRESS(0),
		     (ompt_frame_runtime | OMPT_FRAME_POSITION_DEFAULT));
      OMPT_STORE_RETURN_ADDRESS(global_tid);
    }
=======
    __ompt_get_task_info_internal(0, NULL, NULL, &ompt_frame, NULL, NULL);
    if (ompt_frame->enter_frame.ptr == NULL)
      ompt_frame->enter_frame.ptr = OMPT_GET_FRAME_ADDRESS(0);
>>>>>>> 00735823
  }
  OMPT_STORE_RETURN_ADDRESS(global_tid);
#endif
  __kmp_threads[global_tid]->th.th_ident = loc;
  // TODO: explicit barrier_wait_id:
  //   this function is called when 'barrier' directive is present or
  //   implicit barrier at the end of a worksharing construct.
  // 1) better to add a per-thread barrier counter to a thread data structure
  // 2) set to 0 when a new team is created
  // 4) no sync is required

  __kmp_barrier(bs_plain_barrier, global_tid, FALSE, 0, NULL, NULL);
#if OMPT_SUPPORT && OMPT_OPTIONAL
  if (ompt_enabled.enabled && !set_task_frame) {
    OMPT_FRAME_CLEAR(task_frame, enter);
  }
#endif
}

/* The BARRIER for a MASTER section is always explicit   */
/*!
@ingroup WORK_SHARING
@param loc  source location information.
@param global_tid  global thread number .
@return 1 if this thread should execute the <tt>master</tt> block, 0 otherwise.
*/
kmp_int32 __kmpc_master(ident_t *loc, kmp_int32 global_tid) {
  int status = 0;

  KC_TRACE(10, ("__kmpc_master: called T#%d\n", global_tid));
  __kmp_assert_valid_gtid(global_tid);

  if (!TCR_4(__kmp_init_parallel))
    __kmp_parallel_initialize();

  __kmp_resume_if_soft_paused();

  if (KMP_MASTER_GTID(global_tid)) {
    KMP_COUNT_BLOCK(OMP_MASTER);
    KMP_PUSH_PARTITIONED_TIMER(OMP_master);
    status = 1;
  }

#if OMPT_SUPPORT && OMPT_OPTIONAL
  if (status) {
    if (ompt_enabled.ompt_callback_masked) {
      kmp_info_t *this_thr = __kmp_threads[global_tid];
      kmp_team_t *team = this_thr->th.th_team;

      int tid = __kmp_tid_from_gtid(global_tid);
      ompt_callbacks.ompt_callback(ompt_callback_masked)(
          ompt_scope_begin, &(team->t.ompt_team_info.parallel_data),
          &(team->t.t_implicit_task_taskdata[tid].ompt_task_info.task_data),
          OMPT_GET_RETURN_ADDRESS(0));
    }
  }
#endif

  if (__kmp_env_consistency_check) {
#if KMP_USE_DYNAMIC_LOCK
    if (status)
      __kmp_push_sync(global_tid, ct_master, loc, NULL, 0);
    else
      __kmp_check_sync(global_tid, ct_master, loc, NULL, 0);
#else
    if (status)
      __kmp_push_sync(global_tid, ct_master, loc, NULL);
    else
      __kmp_check_sync(global_tid, ct_master, loc, NULL);
#endif
  }

  return status;
}

/*!
@ingroup WORK_SHARING
@param loc  source location information.
@param global_tid  global thread number .

Mark the end of a <tt>master</tt> region. This should only be called by the
thread that executes the <tt>master</tt> region.
*/
void __kmpc_end_master(ident_t *loc, kmp_int32 global_tid) {
  KC_TRACE(10, ("__kmpc_end_master: called T#%d\n", global_tid));
  __kmp_assert_valid_gtid(global_tid);
  KMP_DEBUG_ASSERT(KMP_MASTER_GTID(global_tid));
  KMP_POP_PARTITIONED_TIMER();

#if OMPT_SUPPORT && OMPT_OPTIONAL
  kmp_info_t *this_thr = __kmp_threads[global_tid];
  kmp_team_t *team = this_thr->th.th_team;
  if (ompt_enabled.ompt_callback_masked) {
    int tid = __kmp_tid_from_gtid(global_tid);
    ompt_callbacks.ompt_callback(ompt_callback_masked)(
        ompt_scope_end, &(team->t.ompt_team_info.parallel_data),
        &(team->t.t_implicit_task_taskdata[tid].ompt_task_info.task_data),
        OMPT_GET_RETURN_ADDRESS(0));
  }
#endif

  if (__kmp_env_consistency_check) {
    if (KMP_MASTER_GTID(global_tid))
      __kmp_pop_sync(global_tid, ct_master, loc);
  }
}

/*!
@ingroup WORK_SHARING
@param loc  source location information.
@param gtid  global thread number.

Start execution of an <tt>ordered</tt> construct.
*/
void __kmpc_ordered(ident_t *loc, kmp_int32 gtid) {
  int cid = 0;
  kmp_info_t *th;
  KMP_DEBUG_ASSERT(__kmp_init_serial);

  KC_TRACE(10, ("__kmpc_ordered: called T#%d\n", gtid));
  __kmp_assert_valid_gtid(gtid);

  if (!TCR_4(__kmp_init_parallel))
    __kmp_parallel_initialize();

  __kmp_resume_if_soft_paused();

#if USE_ITT_BUILD
  __kmp_itt_ordered_prep(gtid);
// TODO: ordered_wait_id
#endif /* USE_ITT_BUILD */

  th = __kmp_threads[gtid];

#if OMPT_SUPPORT && OMPT_OPTIONAL
  kmp_team_t *team;
  ompt_wait_id_t lck;
  void *codeptr_ra;
  OMPT_STORE_RETURN_ADDRESS(gtid);
  if (ompt_enabled.enabled) {
    team = __kmp_team_from_gtid(gtid);
    lck = (ompt_wait_id_t)(uintptr_t)&team->t.t_ordered.dt.t_value;
    /* OMPT state update */
    th->th.ompt_thread_info.wait_id = lck;
    th->th.ompt_thread_info.state = ompt_state_wait_ordered;

    /* OMPT event callback */
    codeptr_ra = OMPT_LOAD_RETURN_ADDRESS(gtid);
    if (ompt_enabled.ompt_callback_mutex_acquire) {
      ompt_callbacks.ompt_callback(ompt_callback_mutex_acquire)(
          ompt_mutex_ordered, omp_lock_hint_none, kmp_mutex_impl_spin, lck,
          codeptr_ra);
    }
  }
#endif

  if (th->th.th_dispatch->th_deo_fcn != 0)
    (*th->th.th_dispatch->th_deo_fcn)(&gtid, &cid, loc);
  else
    __kmp_parallel_deo(&gtid, &cid, loc);

#if OMPT_SUPPORT && OMPT_OPTIONAL
  if (ompt_enabled.enabled) {
    /* OMPT state update */
    th->th.ompt_thread_info.state = ompt_state_work_parallel;
    th->th.ompt_thread_info.wait_id = 0;

    /* OMPT event callback */
    if (ompt_enabled.ompt_callback_mutex_acquired) {
      ompt_callbacks.ompt_callback(ompt_callback_mutex_acquired)(
          ompt_mutex_ordered, (ompt_wait_id_t)(uintptr_t)lck, codeptr_ra);
    }
  }
#endif

#if USE_ITT_BUILD
  __kmp_itt_ordered_start(gtid);
#endif /* USE_ITT_BUILD */
}

/*!
@ingroup WORK_SHARING
@param loc  source location information.
@param gtid  global thread number.

End execution of an <tt>ordered</tt> construct.
*/
void __kmpc_end_ordered(ident_t *loc, kmp_int32 gtid) {
  int cid = 0;
  kmp_info_t *th;

  KC_TRACE(10, ("__kmpc_end_ordered: called T#%d\n", gtid));
  __kmp_assert_valid_gtid(gtid);

#if USE_ITT_BUILD
  __kmp_itt_ordered_end(gtid);
// TODO: ordered_wait_id
#endif /* USE_ITT_BUILD */

  th = __kmp_threads[gtid];

  if (th->th.th_dispatch->th_dxo_fcn != 0)
    (*th->th.th_dispatch->th_dxo_fcn)(&gtid, &cid, loc);
  else
    __kmp_parallel_dxo(&gtid, &cid, loc);

#if OMPT_SUPPORT && OMPT_OPTIONAL
  OMPT_STORE_RETURN_ADDRESS(gtid);
  if (ompt_enabled.ompt_callback_mutex_released) {
    ompt_callbacks.ompt_callback(ompt_callback_mutex_released)(
        ompt_mutex_ordered,
        (ompt_wait_id_t)(uintptr_t)&__kmp_team_from_gtid(gtid)
            ->t.t_ordered.dt.t_value,
        OMPT_LOAD_RETURN_ADDRESS(gtid));
  }
#endif
}

#if KMP_USE_DYNAMIC_LOCK

static __forceinline void
__kmp_init_indirect_csptr(kmp_critical_name *crit, ident_t const *loc,
                          kmp_int32 gtid, kmp_indirect_locktag_t tag) {
  // Pointer to the allocated indirect lock is written to crit, while indexing
  // is ignored.
  void *idx;
  kmp_indirect_lock_t **lck;
  lck = (kmp_indirect_lock_t **)crit;
  kmp_indirect_lock_t *ilk = __kmp_allocate_indirect_lock(&idx, gtid, tag);
  KMP_I_LOCK_FUNC(ilk, init)(ilk->lock);
  KMP_SET_I_LOCK_LOCATION(ilk, loc);
  KMP_SET_I_LOCK_FLAGS(ilk, kmp_lf_critical_section);
  KA_TRACE(20,
           ("__kmp_init_indirect_csptr: initialized indirect lock #%d\n", tag));
#if USE_ITT_BUILD
  __kmp_itt_critical_creating(ilk->lock, loc);
#endif
  int status = KMP_COMPARE_AND_STORE_PTR(lck, nullptr, ilk);
  if (status == 0) {
#if USE_ITT_BUILD
    __kmp_itt_critical_destroyed(ilk->lock);
#endif
    // We don't really need to destroy the unclaimed lock here since it will be
    // cleaned up at program exit.
    // KMP_D_LOCK_FUNC(&idx, destroy)((kmp_dyna_lock_t *)&idx);
  }
  KMP_DEBUG_ASSERT(*lck != NULL);
}

// Fast-path acquire tas lock
#define KMP_ACQUIRE_TAS_LOCK(lock, gtid)                                       \
  {                                                                            \
    kmp_tas_lock_t *l = (kmp_tas_lock_t *)lock;                                \
    kmp_int32 tas_free = KMP_LOCK_FREE(tas);                                   \
    kmp_int32 tas_busy = KMP_LOCK_BUSY(gtid + 1, tas);                         \
    if (KMP_ATOMIC_LD_RLX(&l->lk.poll) != tas_free ||                          \
        !__kmp_atomic_compare_store_acq(&l->lk.poll, tas_free, tas_busy)) {    \
      kmp_uint32 spins;                                                        \
      KMP_FSYNC_PREPARE(l);                                                    \
      KMP_INIT_YIELD(spins);                                                   \
      kmp_backoff_t backoff = __kmp_spin_backoff_params;                       \
      do {                                                                     \
        if (TCR_4(__kmp_nth) >                                                 \
            (__kmp_avail_proc ? __kmp_avail_proc : __kmp_xproc)) {             \
          KMP_YIELD(TRUE);                                                     \
        } else {                                                               \
          KMP_YIELD_SPIN(spins);                                               \
        }                                                                      \
        __kmp_spin_backoff(&backoff);                                          \
      } while (                                                                \
          KMP_ATOMIC_LD_RLX(&l->lk.poll) != tas_free ||                        \
          !__kmp_atomic_compare_store_acq(&l->lk.poll, tas_free, tas_busy));   \
    }                                                                          \
    KMP_FSYNC_ACQUIRED(l);                                                     \
  }

// Fast-path test tas lock
#define KMP_TEST_TAS_LOCK(lock, gtid, rc)                                      \
  {                                                                            \
    kmp_tas_lock_t *l = (kmp_tas_lock_t *)lock;                                \
    kmp_int32 tas_free = KMP_LOCK_FREE(tas);                                   \
    kmp_int32 tas_busy = KMP_LOCK_BUSY(gtid + 1, tas);                         \
    rc = KMP_ATOMIC_LD_RLX(&l->lk.poll) == tas_free &&                         \
         __kmp_atomic_compare_store_acq(&l->lk.poll, tas_free, tas_busy);      \
  }

// Fast-path release tas lock
#define KMP_RELEASE_TAS_LOCK(lock, gtid)                                       \
  { KMP_ATOMIC_ST_REL(&((kmp_tas_lock_t *)lock)->lk.poll, KMP_LOCK_FREE(tas)); }

#if KMP_USE_FUTEX

#include <sys/syscall.h>
#include <unistd.h>
#ifndef FUTEX_WAIT
#define FUTEX_WAIT 0
#endif
#ifndef FUTEX_WAKE
#define FUTEX_WAKE 1
#endif

// Fast-path acquire futex lock
#define KMP_ACQUIRE_FUTEX_LOCK(lock, gtid)                                     \
  {                                                                            \
    kmp_futex_lock_t *ftx = (kmp_futex_lock_t *)lock;                          \
    kmp_int32 gtid_code = (gtid + 1) << 1;                                     \
    KMP_MB();                                                                  \
    KMP_FSYNC_PREPARE(ftx);                                                    \
    kmp_int32 poll_val;                                                        \
    while ((poll_val = KMP_COMPARE_AND_STORE_RET32(                            \
                &(ftx->lk.poll), KMP_LOCK_FREE(futex),                         \
                KMP_LOCK_BUSY(gtid_code, futex))) != KMP_LOCK_FREE(futex)) {   \
      kmp_int32 cond = KMP_LOCK_STRIP(poll_val) & 1;                           \
      if (!cond) {                                                             \
        if (!KMP_COMPARE_AND_STORE_RET32(&(ftx->lk.poll), poll_val,            \
                                         poll_val |                            \
                                             KMP_LOCK_BUSY(1, futex))) {       \
          continue;                                                            \
        }                                                                      \
        poll_val |= KMP_LOCK_BUSY(1, futex);                                   \
      }                                                                        \
      kmp_int32 rc;                                                            \
      if ((rc = syscall(__NR_futex, &(ftx->lk.poll), FUTEX_WAIT, poll_val,     \
                        NULL, NULL, 0)) != 0) {                                \
        continue;                                                              \
      }                                                                        \
      gtid_code |= 1;                                                          \
    }                                                                          \
    KMP_FSYNC_ACQUIRED(ftx);                                                   \
  }

// Fast-path test futex lock
#define KMP_TEST_FUTEX_LOCK(lock, gtid, rc)                                    \
  {                                                                            \
    kmp_futex_lock_t *ftx = (kmp_futex_lock_t *)lock;                          \
    if (KMP_COMPARE_AND_STORE_ACQ32(&(ftx->lk.poll), KMP_LOCK_FREE(futex),     \
                                    KMP_LOCK_BUSY(gtid + 1 << 1, futex))) {    \
      KMP_FSYNC_ACQUIRED(ftx);                                                 \
      rc = TRUE;                                                               \
    } else {                                                                   \
      rc = FALSE;                                                              \
    }                                                                          \
  }

// Fast-path release futex lock
#define KMP_RELEASE_FUTEX_LOCK(lock, gtid)                                     \
  {                                                                            \
    kmp_futex_lock_t *ftx = (kmp_futex_lock_t *)lock;                          \
    KMP_MB();                                                                  \
    KMP_FSYNC_RELEASING(ftx);                                                  \
    kmp_int32 poll_val =                                                       \
        KMP_XCHG_FIXED32(&(ftx->lk.poll), KMP_LOCK_FREE(futex));               \
    if (KMP_LOCK_STRIP(poll_val) & 1) {                                        \
      syscall(__NR_futex, &(ftx->lk.poll), FUTEX_WAKE,                         \
              KMP_LOCK_BUSY(1, futex), NULL, NULL, 0);                         \
    }                                                                          \
    KMP_MB();                                                                  \
    KMP_YIELD_OVERSUB();                                                       \
  }

#endif // KMP_USE_FUTEX

#else // KMP_USE_DYNAMIC_LOCK

static kmp_user_lock_p __kmp_get_critical_section_ptr(kmp_critical_name *crit,
                                                      ident_t const *loc,
                                                      kmp_int32 gtid) {
  kmp_user_lock_p *lck_pp = (kmp_user_lock_p *)crit;

  // Because of the double-check, the following load doesn't need to be volatile
  kmp_user_lock_p lck = (kmp_user_lock_p)TCR_PTR(*lck_pp);

  if (lck == NULL) {
    void *idx;

    // Allocate & initialize the lock.
    // Remember alloc'ed locks in table in order to free them in __kmp_cleanup()
    lck = __kmp_user_lock_allocate(&idx, gtid, kmp_lf_critical_section);
    __kmp_init_user_lock_with_checks(lck);
    __kmp_set_user_lock_location(lck, loc);
#if USE_ITT_BUILD
    __kmp_itt_critical_creating(lck);
// __kmp_itt_critical_creating() should be called *before* the first usage
// of underlying lock. It is the only place where we can guarantee it. There
// are chances the lock will destroyed with no usage, but it is not a
// problem, because this is not real event seen by user but rather setting
// name for object (lock). See more details in kmp_itt.h.
#endif /* USE_ITT_BUILD */

    // Use a cmpxchg instruction to slam the start of the critical section with
    // the lock pointer.  If another thread beat us to it, deallocate the lock,
    // and use the lock that the other thread allocated.
    int status = KMP_COMPARE_AND_STORE_PTR(lck_pp, 0, lck);

    if (status == 0) {
// Deallocate the lock and reload the value.
#if USE_ITT_BUILD
      __kmp_itt_critical_destroyed(lck);
// Let ITT know the lock is destroyed and the same memory location may be reused
// for another purpose.
#endif /* USE_ITT_BUILD */
      __kmp_destroy_user_lock_with_checks(lck);
      __kmp_user_lock_free(&idx, gtid, lck);
      lck = (kmp_user_lock_p)TCR_PTR(*lck_pp);
      KMP_DEBUG_ASSERT(lck != NULL);
    }
  }
  return lck;
}

#endif // KMP_USE_DYNAMIC_LOCK

/*!
@ingroup WORK_SHARING
@param loc  source location information.
@param global_tid  global thread number.
@param crit identity of the critical section. This could be a pointer to a lock
associated with the critical section, or some other suitably unique value.

Enter code protected by a `critical` construct.
This function blocks until the executing thread can enter the critical section.
*/
void __kmpc_critical(ident_t *loc, kmp_int32 global_tid,
                     kmp_critical_name *crit) {
#if KMP_USE_DYNAMIC_LOCK
#if OMPT_SUPPORT && OMPT_OPTIONAL
  OMPT_STORE_RETURN_ADDRESS(global_tid);
#endif // OMPT_SUPPORT
  __kmpc_critical_with_hint(loc, global_tid, crit, omp_lock_hint_none);
#else
  KMP_COUNT_BLOCK(OMP_CRITICAL);
#if OMPT_SUPPORT && OMPT_OPTIONAL
  ompt_state_t prev_state = ompt_state_undefined;
  ompt_thread_info_t ti;
#endif
  kmp_user_lock_p lck;

  KC_TRACE(10, ("__kmpc_critical: called T#%d\n", global_tid));
  __kmp_assert_valid_gtid(global_tid);

  // TODO: add THR_OVHD_STATE

  KMP_PUSH_PARTITIONED_TIMER(OMP_critical_wait);
  KMP_CHECK_USER_LOCK_INIT();

  if ((__kmp_user_lock_kind == lk_tas) &&
      (sizeof(lck->tas.lk.poll) <= OMP_CRITICAL_SIZE)) {
    lck = (kmp_user_lock_p)crit;
  }
#if KMP_USE_FUTEX
  else if ((__kmp_user_lock_kind == lk_futex) &&
           (sizeof(lck->futex.lk.poll) <= OMP_CRITICAL_SIZE)) {
    lck = (kmp_user_lock_p)crit;
  }
#endif
  else { // ticket, queuing or drdpa
    lck = __kmp_get_critical_section_ptr(crit, loc, global_tid);
  }

  if (__kmp_env_consistency_check)
    __kmp_push_sync(global_tid, ct_critical, loc, lck);

// since the critical directive binds to all threads, not just the current
// team we have to check this even if we are in a serialized team.
// also, even if we are the uber thread, we still have to conduct the lock,
// as we have to contend with sibling threads.

#if USE_ITT_BUILD
  __kmp_itt_critical_acquiring(lck);
#endif /* USE_ITT_BUILD */
#if OMPT_SUPPORT && OMPT_OPTIONAL
  OMPT_STORE_RETURN_ADDRESS(gtid);
  void *codeptr_ra = NULL;
  if (ompt_enabled.enabled) {
    ti = __kmp_threads[global_tid]->th.ompt_thread_info;
    /* OMPT state update */
    prev_state = ti.state;
    ti.wait_id = (ompt_wait_id_t)(uintptr_t)lck;
    ti.state = ompt_state_wait_critical;

    /* OMPT event callback */
    codeptr_ra = OMPT_LOAD_RETURN_ADDRESS(gtid);
    if (ompt_enabled.ompt_callback_mutex_acquire) {
      ompt_callbacks.ompt_callback(ompt_callback_mutex_acquire)(
          ompt_mutex_critical, omp_lock_hint_none, __ompt_get_mutex_impl_type(),
          (ompt_wait_id_t)(uintptr_t)lck, codeptr_ra);
    }
  }
#endif
  // Value of 'crit' should be good for using as a critical_id of the critical
  // section directive.
  __kmp_acquire_user_lock_with_checks(lck, global_tid);

#if USE_ITT_BUILD
  __kmp_itt_critical_acquired(lck);
#endif /* USE_ITT_BUILD */
#if OMPT_SUPPORT && OMPT_OPTIONAL
  if (ompt_enabled.enabled) {
    /* OMPT state update */
    ti.state = prev_state;
    ti.wait_id = 0;

    /* OMPT event callback */
    if (ompt_enabled.ompt_callback_mutex_acquired) {
      ompt_callbacks.ompt_callback(ompt_callback_mutex_acquired)(
          ompt_mutex_critical, (ompt_wait_id_t)(uintptr_t)lck, codeptr_ra);
    }
  }
#endif
  KMP_POP_PARTITIONED_TIMER();

  KMP_PUSH_PARTITIONED_TIMER(OMP_critical);
  KA_TRACE(15, ("__kmpc_critical: done T#%d\n", global_tid));
#endif // KMP_USE_DYNAMIC_LOCK
}

#if KMP_USE_DYNAMIC_LOCK

// Converts the given hint to an internal lock implementation
static __forceinline kmp_dyna_lockseq_t __kmp_map_hint_to_lock(uintptr_t hint) {
#if KMP_USE_TSX
#define KMP_TSX_LOCK(seq) lockseq_##seq
#else
#define KMP_TSX_LOCK(seq) __kmp_user_lock_seq
#endif

#if KMP_ARCH_X86 || KMP_ARCH_X86_64
#define KMP_CPUINFO_RTM (__kmp_cpuinfo.rtm)
#else
#define KMP_CPUINFO_RTM 0
#endif

  // Hints that do not require further logic
  if (hint & kmp_lock_hint_hle)
    return KMP_TSX_LOCK(hle);
  if (hint & kmp_lock_hint_rtm)
    return KMP_CPUINFO_RTM ? KMP_TSX_LOCK(rtm_queuing) : __kmp_user_lock_seq;
  if (hint & kmp_lock_hint_adaptive)
    return KMP_CPUINFO_RTM ? KMP_TSX_LOCK(adaptive) : __kmp_user_lock_seq;

  // Rule out conflicting hints first by returning the default lock
  if ((hint & omp_lock_hint_contended) && (hint & omp_lock_hint_uncontended))
    return __kmp_user_lock_seq;
  if ((hint & omp_lock_hint_speculative) &&
      (hint & omp_lock_hint_nonspeculative))
    return __kmp_user_lock_seq;

  // Do not even consider speculation when it appears to be contended
  if (hint & omp_lock_hint_contended)
    return lockseq_queuing;

  // Uncontended lock without speculation
  if ((hint & omp_lock_hint_uncontended) && !(hint & omp_lock_hint_speculative))
    return lockseq_tas;

  // Use RTM lock for speculation
  if (hint & omp_lock_hint_speculative)
    return KMP_CPUINFO_RTM ? KMP_TSX_LOCK(rtm_spin) : __kmp_user_lock_seq;

  return __kmp_user_lock_seq;
}

#if OMPT_SUPPORT && OMPT_OPTIONAL
#if KMP_USE_DYNAMIC_LOCK
static kmp_mutex_impl_t
__ompt_get_mutex_impl_type(void *user_lock, kmp_indirect_lock_t *ilock = 0) {
  if (user_lock) {
    switch (KMP_EXTRACT_D_TAG(user_lock)) {
    case 0:
      break;
#if KMP_USE_FUTEX
    case locktag_futex:
      return kmp_mutex_impl_queuing;
#endif
    case locktag_tas:
      return kmp_mutex_impl_spin;
#if KMP_USE_TSX
    case locktag_hle:
    case locktag_rtm_spin:
      return kmp_mutex_impl_speculative;
#endif
    default:
      return kmp_mutex_impl_none;
    }
    ilock = KMP_LOOKUP_I_LOCK(user_lock);
  }
  KMP_ASSERT(ilock);
  switch (ilock->type) {
#if KMP_USE_TSX
  case locktag_adaptive:
  case locktag_rtm_queuing:
    return kmp_mutex_impl_speculative;
#endif
  case locktag_nested_tas:
    return kmp_mutex_impl_spin;
#if KMP_USE_FUTEX
  case locktag_nested_futex:
#endif
  case locktag_ticket:
  case locktag_queuing:
  case locktag_drdpa:
  case locktag_nested_ticket:
  case locktag_nested_queuing:
  case locktag_nested_drdpa:
    return kmp_mutex_impl_queuing;
  default:
    return kmp_mutex_impl_none;
  }
}
#else
// For locks without dynamic binding
static kmp_mutex_impl_t __ompt_get_mutex_impl_type() {
  switch (__kmp_user_lock_kind) {
  case lk_tas:
    return kmp_mutex_impl_spin;
#if KMP_USE_FUTEX
  case lk_futex:
#endif
  case lk_ticket:
  case lk_queuing:
  case lk_drdpa:
    return kmp_mutex_impl_queuing;
#if KMP_USE_TSX
  case lk_hle:
  case lk_rtm_queuing:
  case lk_rtm_spin:
  case lk_adaptive:
    return kmp_mutex_impl_speculative;
#endif
  default:
    return kmp_mutex_impl_none;
  }
}
#endif // KMP_USE_DYNAMIC_LOCK
#endif // OMPT_SUPPORT && OMPT_OPTIONAL

/*!
@ingroup WORK_SHARING
@param loc  source location information.
@param global_tid  global thread number.
@param crit identity of the critical section. This could be a pointer to a lock
associated with the critical section, or some other suitably unique value.
@param hint the lock hint.

Enter code protected by a `critical` construct with a hint. The hint value is
used to suggest a lock implementation. This function blocks until the executing
thread can enter the critical section unless the hint suggests use of
speculative execution and the hardware supports it.
*/
void __kmpc_critical_with_hint(ident_t *loc, kmp_int32 global_tid,
                               kmp_critical_name *crit, uint32_t hint) {
  KMP_COUNT_BLOCK(OMP_CRITICAL);
  kmp_user_lock_p lck;
#if OMPT_SUPPORT && OMPT_OPTIONAL
  ompt_state_t prev_state = ompt_state_undefined;
  ompt_thread_info_t ti;
  // This is the case, if called from __kmpc_critical:
  void *codeptr = OMPT_LOAD_RETURN_ADDRESS(global_tid);
  if (!codeptr)
    codeptr = OMPT_GET_RETURN_ADDRESS(0);
#endif

  KC_TRACE(10, ("__kmpc_critical: called T#%d\n", global_tid));
  __kmp_assert_valid_gtid(global_tid);

  kmp_dyna_lock_t *lk = (kmp_dyna_lock_t *)crit;
  // Check if it is initialized.
  KMP_PUSH_PARTITIONED_TIMER(OMP_critical_wait);
  if (*lk == 0) {
    kmp_dyna_lockseq_t lckseq = __kmp_map_hint_to_lock(hint);
    if (KMP_IS_D_LOCK(lckseq)) {
      KMP_COMPARE_AND_STORE_ACQ32((volatile kmp_int32 *)crit, 0,
                                  KMP_GET_D_TAG(lckseq));
    } else {
      __kmp_init_indirect_csptr(crit, loc, global_tid, KMP_GET_I_TAG(lckseq));
    }
  }
  // Branch for accessing the actual lock object and set operation. This
  // branching is inevitable since this lock initialization does not follow the
  // normal dispatch path (lock table is not used).
  if (KMP_EXTRACT_D_TAG(lk) != 0) {
    lck = (kmp_user_lock_p)lk;
    if (__kmp_env_consistency_check) {
      __kmp_push_sync(global_tid, ct_critical, loc, lck,
                      __kmp_map_hint_to_lock(hint));
    }
#if USE_ITT_BUILD
    __kmp_itt_critical_acquiring(lck);
#endif
#if OMPT_SUPPORT && OMPT_OPTIONAL
    if (ompt_enabled.enabled) {
      ti = __kmp_threads[global_tid]->th.ompt_thread_info;
      /* OMPT state update */
      prev_state = ti.state;
      ti.wait_id = (ompt_wait_id_t)(uintptr_t)lck;
      ti.state = ompt_state_wait_critical;

      /* OMPT event callback */
      if (ompt_enabled.ompt_callback_mutex_acquire) {
        ompt_callbacks.ompt_callback(ompt_callback_mutex_acquire)(
            ompt_mutex_critical, (unsigned int)hint,
            __ompt_get_mutex_impl_type(crit), (ompt_wait_id_t)(uintptr_t)lck,
            codeptr);
      }
    }
#endif
#if KMP_USE_INLINED_TAS
    if (__kmp_user_lock_seq == lockseq_tas && !__kmp_env_consistency_check) {
      KMP_ACQUIRE_TAS_LOCK(lck, global_tid);
    } else
#elif KMP_USE_INLINED_FUTEX
    if (__kmp_user_lock_seq == lockseq_futex && !__kmp_env_consistency_check) {
      KMP_ACQUIRE_FUTEX_LOCK(lck, global_tid);
    } else
#endif
    {
      KMP_D_LOCK_FUNC(lk, set)(lk, global_tid);
    }
  } else {
    kmp_indirect_lock_t *ilk = *((kmp_indirect_lock_t **)lk);
    lck = ilk->lock;
    if (__kmp_env_consistency_check) {
      __kmp_push_sync(global_tid, ct_critical, loc, lck,
                      __kmp_map_hint_to_lock(hint));
    }
#if USE_ITT_BUILD
    __kmp_itt_critical_acquiring(lck);
#endif
#if OMPT_SUPPORT && OMPT_OPTIONAL
    if (ompt_enabled.enabled) {
      ti = __kmp_threads[global_tid]->th.ompt_thread_info;
      /* OMPT state update */
      prev_state = ti.state;
      ti.wait_id = (ompt_wait_id_t)(uintptr_t)lck;
      ti.state = ompt_state_wait_critical;

      /* OMPT event callback */
      if (ompt_enabled.ompt_callback_mutex_acquire) {
        ompt_callbacks.ompt_callback(ompt_callback_mutex_acquire)(
            ompt_mutex_critical, (unsigned int)hint,
            __ompt_get_mutex_impl_type(0, ilk), (ompt_wait_id_t)(uintptr_t)lck,
            codeptr);
      }
    }
#endif
    KMP_I_LOCK_FUNC(ilk, set)(lck, global_tid);
  }
  KMP_POP_PARTITIONED_TIMER();

#if USE_ITT_BUILD
  __kmp_itt_critical_acquired(lck);
#endif /* USE_ITT_BUILD */
#if OMPT_SUPPORT && OMPT_OPTIONAL
  if (ompt_enabled.enabled) {
    /* OMPT state update */
    ti.state = prev_state;
    ti.wait_id = 0;

    /* OMPT event callback */
    if (ompt_enabled.ompt_callback_mutex_acquired) {
      ompt_callbacks.ompt_callback(ompt_callback_mutex_acquired)(
          ompt_mutex_critical, (ompt_wait_id_t)(uintptr_t)lck, codeptr);
    }
  }
#endif

  KMP_PUSH_PARTITIONED_TIMER(OMP_critical);
  KA_TRACE(15, ("__kmpc_critical: done T#%d\n", global_tid));
} // __kmpc_critical_with_hint

#endif // KMP_USE_DYNAMIC_LOCK

/*!
@ingroup WORK_SHARING
@param loc  source location information.
@param global_tid  global thread number .
@param crit identity of the critical section. This could be a pointer to a lock
associated with the critical section, or some other suitably unique value.

Leave a critical section, releasing any lock that was held during its execution.
*/
void __kmpc_end_critical(ident_t *loc, kmp_int32 global_tid,
                         kmp_critical_name *crit) {
  kmp_user_lock_p lck;

  KC_TRACE(10, ("__kmpc_end_critical: called T#%d\n", global_tid));

#if KMP_USE_DYNAMIC_LOCK
  if (KMP_IS_D_LOCK(__kmp_user_lock_seq)) {
    lck = (kmp_user_lock_p)crit;
    KMP_ASSERT(lck != NULL);
    if (__kmp_env_consistency_check) {
      __kmp_pop_sync(global_tid, ct_critical, loc);
    }
#if USE_ITT_BUILD
    __kmp_itt_critical_releasing(lck);
#endif
#if KMP_USE_INLINED_TAS
    if (__kmp_user_lock_seq == lockseq_tas && !__kmp_env_consistency_check) {
      KMP_RELEASE_TAS_LOCK(lck, global_tid);
    } else
#elif KMP_USE_INLINED_FUTEX
    if (__kmp_user_lock_seq == lockseq_futex && !__kmp_env_consistency_check) {
      KMP_RELEASE_FUTEX_LOCK(lck, global_tid);
    } else
#endif
    {
      KMP_D_LOCK_FUNC(lck, unset)((kmp_dyna_lock_t *)lck, global_tid);
    }
  } else {
    kmp_indirect_lock_t *ilk =
        (kmp_indirect_lock_t *)TCR_PTR(*((kmp_indirect_lock_t **)crit));
    KMP_ASSERT(ilk != NULL);
    lck = ilk->lock;
    if (__kmp_env_consistency_check) {
      __kmp_pop_sync(global_tid, ct_critical, loc);
    }
#if USE_ITT_BUILD
    __kmp_itt_critical_releasing(lck);
#endif
    KMP_I_LOCK_FUNC(ilk, unset)(lck, global_tid);
  }

#else // KMP_USE_DYNAMIC_LOCK

  if ((__kmp_user_lock_kind == lk_tas) &&
      (sizeof(lck->tas.lk.poll) <= OMP_CRITICAL_SIZE)) {
    lck = (kmp_user_lock_p)crit;
  }
#if KMP_USE_FUTEX
  else if ((__kmp_user_lock_kind == lk_futex) &&
           (sizeof(lck->futex.lk.poll) <= OMP_CRITICAL_SIZE)) {
    lck = (kmp_user_lock_p)crit;
  }
#endif
  else { // ticket, queuing or drdpa
    lck = (kmp_user_lock_p)TCR_PTR(*((kmp_user_lock_p *)crit));
  }

  KMP_ASSERT(lck != NULL);

  if (__kmp_env_consistency_check)
    __kmp_pop_sync(global_tid, ct_critical, loc);

#if USE_ITT_BUILD
  __kmp_itt_critical_releasing(lck);
#endif /* USE_ITT_BUILD */
  // Value of 'crit' should be good for using as a critical_id of the critical
  // section directive.
  __kmp_release_user_lock_with_checks(lck, global_tid);

#endif // KMP_USE_DYNAMIC_LOCK

#if OMPT_SUPPORT && OMPT_OPTIONAL
  /* OMPT release event triggers after lock is released; place here to trigger
   * for all #if branches */
  OMPT_STORE_RETURN_ADDRESS(global_tid);
  if (ompt_enabled.ompt_callback_mutex_released) {
    ompt_callbacks.ompt_callback(ompt_callback_mutex_released)(
        ompt_mutex_critical, (ompt_wait_id_t)(uintptr_t)lck,
        OMPT_LOAD_RETURN_ADDRESS(0));
  }
#endif

  KMP_POP_PARTITIONED_TIMER();
  KA_TRACE(15, ("__kmpc_end_critical: done T#%d\n", global_tid));
}

/*!
@ingroup SYNCHRONIZATION
@param loc source location information
@param global_tid thread id.
@return one if the thread should execute the master block, zero otherwise

Start execution of a combined barrier and master. The barrier is executed inside
this function.
*/
kmp_int32 __kmpc_barrier_master(ident_t *loc, kmp_int32 global_tid) {
  int status;
  KC_TRACE(10, ("__kmpc_barrier_master: called T#%d\n", global_tid));
  __kmp_assert_valid_gtid(global_tid);

  if (!TCR_4(__kmp_init_parallel))
    __kmp_parallel_initialize();

  __kmp_resume_if_soft_paused();

  if (__kmp_env_consistency_check)
    __kmp_check_barrier(global_tid, ct_barrier, loc);

#if OMPT_SUPPORT
  ompt_frame_t *task_frame;
  bool set_task_frame;
  if (ompt_enabled.enabled) {
<<<<<<< HEAD
    task_frame = &OMPT_CUR_TASK_INFO(__kmp_threads[global_tid])->frame;
    set_task_frame = OMPT_FRAME_SET_P(task_frame, enter);
    if (!set_task_frame) {
      OMPT_FRAME_SET(task_frame, enter, OMPT_GET_FRAME_ADDRESS(0),
		     (ompt_frame_runtime | OMPT_FRAME_POSITION_DEFAULT));
      OMPT_STORE_RETURN_ADDRESS(global_tid);
    }
=======
    __ompt_get_task_info_internal(0, NULL, NULL, &ompt_frame, NULL, NULL);
    if (ompt_frame->enter_frame.ptr == NULL)
      ompt_frame->enter_frame.ptr = OMPT_GET_FRAME_ADDRESS(0);
>>>>>>> 00735823
  }
  OMPT_STORE_RETURN_ADDRESS(global_tid);
#endif
#if USE_ITT_NOTIFY
  __kmp_threads[global_tid]->th.th_ident = loc;
#endif
  status = __kmp_barrier(bs_plain_barrier, global_tid, TRUE, 0, NULL, NULL);
#if OMPT_SUPPORT && OMPT_OPTIONAL
  if (ompt_enabled.enabled && !set_task_frame) {
    OMPT_FRAME_CLEAR(task_frame, enter);
  }
#endif

  return (status != 0) ? 0 : 1;
}

/*!
@ingroup SYNCHRONIZATION
@param loc source location information
@param global_tid thread id.

Complete the execution of a combined barrier and master. This function should
only be called at the completion of the <tt>master</tt> code. Other threads will
still be waiting at the barrier and this call releases them.
*/
void __kmpc_end_barrier_master(ident_t *loc, kmp_int32 global_tid) {
  KC_TRACE(10, ("__kmpc_end_barrier_master: called T#%d\n", global_tid));
  __kmp_assert_valid_gtid(global_tid);
  __kmp_end_split_barrier(bs_plain_barrier, global_tid);
}

/*!
@ingroup SYNCHRONIZATION
@param loc source location information
@param global_tid thread id.
@return one if the thread should execute the master block, zero otherwise

Start execution of a combined barrier and master(nowait) construct.
The barrier is executed inside this function.
There is no equivalent "end" function, since the
*/
kmp_int32 __kmpc_barrier_master_nowait(ident_t *loc, kmp_int32 global_tid) {
  kmp_int32 ret;
  KC_TRACE(10, ("__kmpc_barrier_master_nowait: called T#%d\n", global_tid));
  __kmp_assert_valid_gtid(global_tid);

  if (!TCR_4(__kmp_init_parallel))
    __kmp_parallel_initialize();

  __kmp_resume_if_soft_paused();

  if (__kmp_env_consistency_check) {
    if (loc == 0) {
      KMP_WARNING(ConstructIdentInvalid); // ??? What does it mean for the user?
    }
    __kmp_check_barrier(global_tid, ct_barrier, loc);
  }

#if OMPT_SUPPORT
  ompt_frame_t *task_frame;
  bool set_task_frame;
  if (ompt_enabled.enabled) {
<<<<<<< HEAD
    task_frame = &OMPT_CUR_TASK_INFO(__kmp_threads[global_tid])->frame;
    set_task_frame = OMPT_FRAME_SET_P(task_frame, enter);
    if (!set_task_frame) {
      OMPT_FRAME_SET(task_frame, enter, OMPT_GET_FRAME_ADDRESS(0),
		     (ompt_frame_runtime | OMPT_FRAME_POSITION_DEFAULT));
      OMPT_STORE_RETURN_ADDRESS(global_tid);
    }
=======
    __ompt_get_task_info_internal(0, NULL, NULL, &ompt_frame, NULL, NULL);
    if (ompt_frame->enter_frame.ptr == NULL)
      ompt_frame->enter_frame.ptr = OMPT_GET_FRAME_ADDRESS(0);
>>>>>>> 00735823
  }
  OMPT_STORE_RETURN_ADDRESS(global_tid);
#endif
#if USE_ITT_NOTIFY
  __kmp_threads[global_tid]->th.th_ident = loc;
#endif
  __kmp_barrier(bs_plain_barrier, global_tid, FALSE, 0, NULL, NULL);
#if OMPT_SUPPORT && OMPT_OPTIONAL
  if (ompt_enabled.enabled && !set_task_frame) {
    OMPT_FRAME_CLEAR(task_frame, enter);
  }
#endif

  ret = __kmpc_master(loc, global_tid);

  if (__kmp_env_consistency_check) {
    /*  there's no __kmpc_end_master called; so the (stats) */
    /*  actions of __kmpc_end_master are done here          */
    if (ret) {
      /* only one thread should do the pop since only */
      /* one did the push (see __kmpc_master())       */
      __kmp_pop_sync(global_tid, ct_master, loc);
    }
  }

  return (ret);
}

/* The BARRIER for a SINGLE process section is always explicit   */
/*!
@ingroup WORK_SHARING
@param loc  source location information
@param global_tid  global thread number
@return One if this thread should execute the single construct, zero otherwise.

Test whether to execute a <tt>single</tt> construct.
There are no implicit barriers in the two "single" calls, rather the compiler
should introduce an explicit barrier if it is required.
*/

kmp_int32 __kmpc_single(ident_t *loc, kmp_int32 global_tid) {
  __kmp_assert_valid_gtid(global_tid);
  kmp_int32 rc = __kmp_enter_single(global_tid, loc, TRUE);

  if (rc) {
    // We are going to execute the single statement, so we should count it.
    KMP_COUNT_BLOCK(OMP_SINGLE);
    KMP_PUSH_PARTITIONED_TIMER(OMP_single);
  }

#if OMPT_SUPPORT && OMPT_OPTIONAL
  kmp_info_t *this_thr = __kmp_threads[global_tid];
  kmp_team_t *team = this_thr->th.th_team;
  int tid = __kmp_tid_from_gtid(global_tid);

  if (ompt_enabled.enabled) {
    if (rc) {
      if (ompt_enabled.ompt_callback_work) {
        ompt_callbacks.ompt_callback(ompt_callback_work)(
            ompt_work_single_executor, ompt_scope_begin,
            &(team->t.ompt_team_info.parallel_data),
            &(team->t.t_implicit_task_taskdata[tid].ompt_task_info.task_data),
            1, OMPT_GET_RETURN_ADDRESS(0));
      }
    } else {
      if (ompt_enabled.ompt_callback_work) {
        ompt_callbacks.ompt_callback(ompt_callback_work)(
            ompt_work_single_other, ompt_scope_begin,
            &(team->t.ompt_team_info.parallel_data),
            &(team->t.t_implicit_task_taskdata[tid].ompt_task_info.task_data),
            1, OMPT_GET_RETURN_ADDRESS(0));
        ompt_callbacks.ompt_callback(ompt_callback_work)(
            ompt_work_single_other, ompt_scope_end,
            &(team->t.ompt_team_info.parallel_data),
            &(team->t.t_implicit_task_taskdata[tid].ompt_task_info.task_data),
            1, OMPT_GET_RETURN_ADDRESS(0));
      }
    }
  }
#endif

  return rc;
}

/*!
@ingroup WORK_SHARING
@param loc  source location information
@param global_tid  global thread number

Mark the end of a <tt>single</tt> construct.  This function should
only be called by the thread that executed the block of code protected
by the `single` construct.
*/
void __kmpc_end_single(ident_t *loc, kmp_int32 global_tid) {
  __kmp_assert_valid_gtid(global_tid);
  __kmp_exit_single(global_tid);
  KMP_POP_PARTITIONED_TIMER();

#if OMPT_SUPPORT && OMPT_OPTIONAL
  kmp_info_t *this_thr = __kmp_threads[global_tid];
  kmp_team_t *team = this_thr->th.th_team;
  int tid = __kmp_tid_from_gtid(global_tid);

  if (ompt_enabled.ompt_callback_work) {
    ompt_callbacks.ompt_callback(ompt_callback_work)(
        ompt_work_single_executor, ompt_scope_end,
        &(team->t.ompt_team_info.parallel_data),
        &(team->t.t_implicit_task_taskdata[tid].ompt_task_info.task_data), 1,
        OMPT_GET_RETURN_ADDRESS(0));
  }
#endif
}

/*!
@ingroup WORK_SHARING
@param loc Source location
@param global_tid Global thread id

Mark the end of a statically scheduled loop.
*/
void __kmpc_for_static_fini(ident_t *loc, kmp_int32 global_tid) {
  KMP_POP_PARTITIONED_TIMER();
  KE_TRACE(10, ("__kmpc_for_static_fini called T#%d\n", global_tid));

#if OMPT_SUPPORT && OMPT_OPTIONAL
  if (ompt_enabled.ompt_callback_work) {
    ompt_work_t ompt_work_type = ompt_work_loop;
    ompt_team_info_t *team_info = __ompt_get_teaminfo(0, NULL);
    ompt_task_info_t *task_info = __ompt_get_task_info_object(0);
    // Determine workshare type
    if (loc != NULL) {
      if ((loc->flags & KMP_IDENT_WORK_LOOP) != 0) {
        ompt_work_type = ompt_work_loop;
      } else if ((loc->flags & KMP_IDENT_WORK_SECTIONS) != 0) {
        ompt_work_type = ompt_work_sections;
      } else if ((loc->flags & KMP_IDENT_WORK_DISTRIBUTE) != 0) {
        ompt_work_type = ompt_work_distribute;
      } else {
        // use default set above.
        // a warning about this case is provided in __kmpc_for_static_init
      }
      KMP_DEBUG_ASSERT(ompt_work_type);
    }
    ompt_callbacks.ompt_callback(ompt_callback_work)(
        ompt_work_type, ompt_scope_end, &(team_info->parallel_data),
        &(task_info->task_data), 0, OMPT_GET_RETURN_ADDRESS(0));
  }
#endif
  if (__kmp_env_consistency_check)
    __kmp_pop_workshare(global_tid, ct_pdo, loc);
}

// User routines which take C-style arguments (call by value)
// different from the Fortran equivalent routines

void ompc_set_num_threads(int arg) {
  // !!!!! TODO: check the per-task binding
  __kmp_set_num_threads(arg, __kmp_entry_gtid());
}

void ompc_set_dynamic(int flag) {
  kmp_info_t *thread;

  /* For the thread-private implementation of the internal controls */
  thread = __kmp_entry_thread();

  __kmp_save_internal_controls(thread);

  set__dynamic(thread, flag ? true : false);
}

void ompc_set_nested(int flag) {
  kmp_info_t *thread;

  /* For the thread-private internal controls implementation */
  thread = __kmp_entry_thread();

  __kmp_save_internal_controls(thread);

  set__max_active_levels(thread, flag ? __kmp_dflt_max_active_levels : 1);
}

void ompc_set_max_active_levels(int max_active_levels) {
  /* TO DO */
  /* we want per-task implementation of this internal control */

  /* For the per-thread internal controls implementation */
  __kmp_set_max_active_levels(__kmp_entry_gtid(), max_active_levels);
}

void ompc_set_schedule(omp_sched_t kind, int modifier) {
  // !!!!! TODO: check the per-task binding
  __kmp_set_schedule(__kmp_entry_gtid(), (kmp_sched_t)kind, modifier);
}

int ompc_get_ancestor_thread_num(int level) {
  return __kmp_get_ancestor_thread_num(__kmp_entry_gtid(), level);
}

int ompc_get_team_size(int level) {
  return __kmp_get_team_size(__kmp_entry_gtid(), level);
}

/* OpenMP 5.0 Affinity Format API */

void ompc_set_affinity_format(char const *format) {
  if (!__kmp_init_serial) {
    __kmp_serial_initialize();
  }
  __kmp_strncpy_truncate(__kmp_affinity_format, KMP_AFFINITY_FORMAT_SIZE,
                         format, KMP_STRLEN(format) + 1);
}

size_t ompc_get_affinity_format(char *buffer, size_t size) {
  size_t format_size;
  if (!__kmp_init_serial) {
    __kmp_serial_initialize();
  }
  format_size = KMP_STRLEN(__kmp_affinity_format);
  if (buffer && size) {
    __kmp_strncpy_truncate(buffer, size, __kmp_affinity_format,
                           format_size + 1);
  }
  return format_size;
}

void ompc_display_affinity(char const *format) {
  int gtid;
  if (!TCR_4(__kmp_init_middle)) {
    __kmp_middle_initialize();
  }
  gtid = __kmp_get_gtid();
  __kmp_aux_display_affinity(gtid, format);
}

size_t ompc_capture_affinity(char *buffer, size_t buf_size,
                             char const *format) {
  int gtid;
  size_t num_required;
  kmp_str_buf_t capture_buf;
  if (!TCR_4(__kmp_init_middle)) {
    __kmp_middle_initialize();
  }
  gtid = __kmp_get_gtid();
  __kmp_str_buf_init(&capture_buf);
  num_required = __kmp_aux_capture_affinity(gtid, format, &capture_buf);
  if (buffer && buf_size) {
    __kmp_strncpy_truncate(buffer, buf_size, capture_buf.str,
                           capture_buf.used + 1);
  }
  __kmp_str_buf_free(&capture_buf);
  return num_required;
}

void kmpc_set_stacksize(int arg) {
  // __kmp_aux_set_stacksize initializes the library if needed
  __kmp_aux_set_stacksize(arg);
}

void kmpc_set_stacksize_s(size_t arg) {
  // __kmp_aux_set_stacksize initializes the library if needed
  __kmp_aux_set_stacksize(arg);
}

void kmpc_set_blocktime(int arg) {
  int gtid, tid;
  kmp_info_t *thread;

  gtid = __kmp_entry_gtid();
  tid = __kmp_tid_from_gtid(gtid);
  thread = __kmp_thread_from_gtid(gtid);

  __kmp_aux_set_blocktime(arg, thread, tid);
}

void kmpc_set_library(int arg) {
  // __kmp_user_set_library initializes the library if needed
  __kmp_user_set_library((enum library_type)arg);
}

void kmpc_set_defaults(char const *str) {
  // __kmp_aux_set_defaults initializes the library if needed
  __kmp_aux_set_defaults(str, KMP_STRLEN(str));
}

void kmpc_set_disp_num_buffers(int arg) {
  // ignore after initialization because some teams have already
  // allocated dispatch buffers
  if (__kmp_init_serial == 0 && arg > 0)
    __kmp_dispatch_num_buffers = arg;
}

int kmpc_set_affinity_mask_proc(int proc, void **mask) {
#if defined(KMP_STUB) || !KMP_AFFINITY_SUPPORTED
  return -1;
#else
  if (!TCR_4(__kmp_init_middle)) {
    __kmp_middle_initialize();
  }
  return __kmp_aux_set_affinity_mask_proc(proc, mask);
#endif
}

int kmpc_unset_affinity_mask_proc(int proc, void **mask) {
#if defined(KMP_STUB) || !KMP_AFFINITY_SUPPORTED
  return -1;
#else
  if (!TCR_4(__kmp_init_middle)) {
    __kmp_middle_initialize();
  }
  return __kmp_aux_unset_affinity_mask_proc(proc, mask);
#endif
}

int kmpc_get_affinity_mask_proc(int proc, void **mask) {
#if defined(KMP_STUB) || !KMP_AFFINITY_SUPPORTED
  return -1;
#else
  if (!TCR_4(__kmp_init_middle)) {
    __kmp_middle_initialize();
  }
  return __kmp_aux_get_affinity_mask_proc(proc, mask);
#endif
}

/* -------------------------------------------------------------------------- */
/*!
@ingroup THREADPRIVATE
@param loc       source location information
@param gtid      global thread number
@param cpy_size  size of the cpy_data buffer
@param cpy_data  pointer to data to be copied
@param cpy_func  helper function to call for copying data
@param didit     flag variable: 1=single thread; 0=not single thread

__kmpc_copyprivate implements the interface for the private data broadcast
needed for the copyprivate clause associated with a single region in an
OpenMP<sup>*</sup> program (both C and Fortran).
All threads participating in the parallel region call this routine.
One of the threads (called the single thread) should have the <tt>didit</tt>
variable set to 1 and all other threads should have that variable set to 0.
All threads pass a pointer to a data buffer (cpy_data) that they have built.

The OpenMP specification forbids the use of nowait on the single region when a
copyprivate clause is present. However, @ref __kmpc_copyprivate implements a
barrier internally to avoid race conditions, so the code generation for the
single region should avoid generating a barrier after the call to @ref
__kmpc_copyprivate.

The <tt>gtid</tt> parameter is the global thread id for the current thread.
The <tt>loc</tt> parameter is a pointer to source location information.

Internal implementation: The single thread will first copy its descriptor
address (cpy_data) to a team-private location, then the other threads will each
call the function pointed to by the parameter cpy_func, which carries out the
copy by copying the data using the cpy_data buffer.

The cpy_func routine used for the copy and the contents of the data area defined
by cpy_data and cpy_size may be built in any fashion that will allow the copy
to be done. For instance, the cpy_data buffer can hold the actual data to be
copied or it may hold a list of pointers to the data. The cpy_func routine must
interpret the cpy_data buffer appropriately.

The interface to cpy_func is as follows:
@code
void cpy_func( void *destination, void *source )
@endcode
where void *destination is the cpy_data pointer for the thread being copied to
and void *source is the cpy_data pointer for the thread being copied from.
*/
void __kmpc_copyprivate(ident_t *loc, kmp_int32 gtid, size_t cpy_size,
                        void *cpy_data, void (*cpy_func)(void *, void *),
                        kmp_int32 didit) {
  void **data_ptr;
  KC_TRACE(10, ("__kmpc_copyprivate: called T#%d\n", gtid));
  __kmp_assert_valid_gtid(gtid);

  KMP_MB();

  data_ptr = &__kmp_team_from_gtid(gtid)->t.t_copypriv_data;

  if (__kmp_env_consistency_check) {
    if (loc == 0) {
      KMP_WARNING(ConstructIdentInvalid);
    }
  }

  // ToDo: Optimize the following two barriers into some kind of split barrier

  if (didit)
    *data_ptr = cpy_data;

#if OMPT_SUPPORT
  ompt_frame_t *task_frame;
  bool set_task_frame;
  if (ompt_enabled.enabled) {
<<<<<<< HEAD
    task_frame = &OMPT_CUR_TASK_INFO(__kmp_threads[gtid])->frame;
    set_task_frame = OMPT_FRAME_SET_P(task_frame, enter);
    if (!set_task_frame) {
      OMPT_FRAME_SET(task_frame, enter, OMPT_GET_FRAME_ADDRESS(0),
		     (ompt_frame_runtime | OMPT_FRAME_POSITION_DEFAULT));
      OMPT_STORE_RETURN_ADDRESS(gtid);
    }
=======
    __ompt_get_task_info_internal(0, NULL, NULL, &ompt_frame, NULL, NULL);
    if (ompt_frame->enter_frame.ptr == NULL)
      ompt_frame->enter_frame.ptr = OMPT_GET_FRAME_ADDRESS(0);
>>>>>>> 00735823
  }
  OMPT_STORE_RETURN_ADDRESS(gtid);
#endif
/* This barrier is not a barrier region boundary */
#if USE_ITT_NOTIFY
  __kmp_threads[gtid]->th.th_ident = loc;
#endif
  __kmp_barrier(bs_plain_barrier, gtid, FALSE, 0, NULL, NULL);

  if (!didit)
    (*cpy_func)(cpy_data, *data_ptr);

// Consider next barrier a user-visible barrier for barrier region boundaries
// Nesting checks are already handled by the single construct checks
  {
#if OMPT_SUPPORT
    OMPT_STORE_RETURN_ADDRESS(gtid);
#endif
#if USE_ITT_NOTIFY
  __kmp_threads[gtid]->th.th_ident = loc; // TODO: check if it is needed (e.g.
// tasks can overwrite the location)
#endif
  __kmp_barrier(bs_plain_barrier, gtid, FALSE, 0, NULL, NULL);
#if OMPT_SUPPORT && OMPT_OPTIONAL
  if (ompt_enabled.enabled && !set_task_frame) {
    OMPT_FRAME_CLEAR(task_frame, enter);
  }
#endif
  }
}

/* -------------------------------------------------------------------------- */

#define INIT_LOCK __kmp_init_user_lock_with_checks
#define INIT_NESTED_LOCK __kmp_init_nested_user_lock_with_checks
#define ACQUIRE_LOCK __kmp_acquire_user_lock_with_checks
#define ACQUIRE_LOCK_TIMED __kmp_acquire_user_lock_with_checks_timed
#define ACQUIRE_NESTED_LOCK __kmp_acquire_nested_user_lock_with_checks
#define ACQUIRE_NESTED_LOCK_TIMED                                              \
  __kmp_acquire_nested_user_lock_with_checks_timed
#define RELEASE_LOCK __kmp_release_user_lock_with_checks
#define RELEASE_NESTED_LOCK __kmp_release_nested_user_lock_with_checks
#define TEST_LOCK __kmp_test_user_lock_with_checks
#define TEST_NESTED_LOCK __kmp_test_nested_user_lock_with_checks
#define DESTROY_LOCK __kmp_destroy_user_lock_with_checks
#define DESTROY_NESTED_LOCK __kmp_destroy_nested_user_lock_with_checks

// TODO: Make check abort messages use location info & pass it into
// with_checks routines

#if KMP_USE_DYNAMIC_LOCK

// internal lock initializer
static __forceinline void __kmp_init_lock_with_hint(ident_t *loc, void **lock,
                                                    kmp_dyna_lockseq_t seq) {
  if (KMP_IS_D_LOCK(seq)) {
    KMP_INIT_D_LOCK(lock, seq);
#if USE_ITT_BUILD
    __kmp_itt_lock_creating((kmp_user_lock_p)lock, NULL);
#endif
  } else {
    KMP_INIT_I_LOCK(lock, seq);
#if USE_ITT_BUILD
    kmp_indirect_lock_t *ilk = KMP_LOOKUP_I_LOCK(lock);
    __kmp_itt_lock_creating(ilk->lock, loc);
#endif
  }
}

// internal nest lock initializer
static __forceinline void
__kmp_init_nest_lock_with_hint(ident_t *loc, void **lock,
                               kmp_dyna_lockseq_t seq) {
#if KMP_USE_TSX
  // Don't have nested lock implementation for speculative locks
  if (seq == lockseq_hle || seq == lockseq_rtm_queuing ||
      seq == lockseq_rtm_spin || seq == lockseq_adaptive)
    seq = __kmp_user_lock_seq;
#endif
  switch (seq) {
  case lockseq_tas:
    seq = lockseq_nested_tas;
    break;
#if KMP_USE_FUTEX
  case lockseq_futex:
    seq = lockseq_nested_futex;
    break;
#endif
  case lockseq_ticket:
    seq = lockseq_nested_ticket;
    break;
  case lockseq_queuing:
    seq = lockseq_nested_queuing;
    break;
  case lockseq_drdpa:
    seq = lockseq_nested_drdpa;
    break;
  default:
    seq = lockseq_nested_queuing;
  }
  KMP_INIT_I_LOCK(lock, seq);
#if USE_ITT_BUILD
  kmp_indirect_lock_t *ilk = KMP_LOOKUP_I_LOCK(lock);
  __kmp_itt_lock_creating(ilk->lock, loc);
#endif
}

/* initialize the lock with a hint */
void __kmpc_init_lock_with_hint(ident_t *loc, kmp_int32 gtid, void **user_lock,
                                uintptr_t hint) {
  KMP_DEBUG_ASSERT(__kmp_init_serial);
  if (__kmp_env_consistency_check && user_lock == NULL) {
    KMP_FATAL(LockIsUninitialized, "omp_init_lock_with_hint");
  }

  __kmp_init_lock_with_hint(loc, user_lock, __kmp_map_hint_to_lock(hint));

#if OMPT_SUPPORT && OMPT_OPTIONAL
  // This is the case, if called from omp_init_lock_with_hint:
  void *codeptr = OMPT_LOAD_RETURN_ADDRESS(gtid);
  if (!codeptr)
    codeptr = OMPT_GET_RETURN_ADDRESS(0);
  if (ompt_enabled.ompt_callback_lock_init) {
    ompt_callbacks.ompt_callback(ompt_callback_lock_init)(
        ompt_mutex_lock, (omp_lock_hint_t)hint,
        __ompt_get_mutex_impl_type(user_lock),
        (ompt_wait_id_t)(uintptr_t)user_lock, codeptr);
  }
#endif
}

/* initialize the lock with a hint */
void __kmpc_init_nest_lock_with_hint(ident_t *loc, kmp_int32 gtid,
                                     void **user_lock, uintptr_t hint) {
  KMP_DEBUG_ASSERT(__kmp_init_serial);
  if (__kmp_env_consistency_check && user_lock == NULL) {
    KMP_FATAL(LockIsUninitialized, "omp_init_nest_lock_with_hint");
  }

  __kmp_init_nest_lock_with_hint(loc, user_lock, __kmp_map_hint_to_lock(hint));

#if OMPT_SUPPORT && OMPT_OPTIONAL
  // This is the case, if called from omp_init_lock_with_hint:
  void *codeptr = OMPT_LOAD_RETURN_ADDRESS(gtid);
  if (!codeptr)
    codeptr = OMPT_GET_RETURN_ADDRESS(0);
  if (ompt_enabled.ompt_callback_lock_init) {
    ompt_callbacks.ompt_callback(ompt_callback_lock_init)(
        ompt_mutex_nest_lock, (omp_lock_hint_t)hint,
        __ompt_get_mutex_impl_type(user_lock),
        (ompt_wait_id_t)(uintptr_t)user_lock, codeptr);
  }
#endif
}

#endif // KMP_USE_DYNAMIC_LOCK

/* initialize the lock */
void __kmpc_init_lock(ident_t *loc, kmp_int32 gtid, void **user_lock) {
#if KMP_USE_DYNAMIC_LOCK

  KMP_DEBUG_ASSERT(__kmp_init_serial);
  if (__kmp_env_consistency_check && user_lock == NULL) {
    KMP_FATAL(LockIsUninitialized, "omp_init_lock");
  }
  __kmp_init_lock_with_hint(loc, user_lock, __kmp_user_lock_seq);

#if OMPT_SUPPORT && OMPT_OPTIONAL
  // This is the case, if called from omp_init_lock_with_hint:
  void *codeptr = OMPT_LOAD_RETURN_ADDRESS(gtid);
  if (!codeptr)
    codeptr = OMPT_GET_RETURN_ADDRESS(0);
  if (ompt_enabled.ompt_callback_lock_init) {
    ompt_callbacks.ompt_callback(ompt_callback_lock_init)(
        ompt_mutex_lock, omp_lock_hint_none,
        __ompt_get_mutex_impl_type(user_lock),
        (ompt_wait_id_t)(uintptr_t)user_lock, codeptr);
  }
#endif

#else // KMP_USE_DYNAMIC_LOCK

  static char const *const func = "omp_init_lock";
  kmp_user_lock_p lck;
  KMP_DEBUG_ASSERT(__kmp_init_serial);

  if (__kmp_env_consistency_check) {
    if (user_lock == NULL) {
      KMP_FATAL(LockIsUninitialized, func);
    }
  }

  KMP_CHECK_USER_LOCK_INIT();

  if ((__kmp_user_lock_kind == lk_tas) &&
      (sizeof(lck->tas.lk.poll) <= OMP_LOCK_T_SIZE)) {
    lck = (kmp_user_lock_p)user_lock;
  }
#if KMP_USE_FUTEX
  else if ((__kmp_user_lock_kind == lk_futex) &&
           (sizeof(lck->futex.lk.poll) <= OMP_LOCK_T_SIZE)) {
    lck = (kmp_user_lock_p)user_lock;
  }
#endif
  else {
    lck = __kmp_user_lock_allocate(user_lock, gtid, 0);
  }
  INIT_LOCK(lck);
  __kmp_set_user_lock_location(lck, loc);

#if OMPT_SUPPORT && OMPT_OPTIONAL
  // This is the case, if called from omp_init_lock_with_hint:
  void *codeptr = OMPT_LOAD_RETURN_ADDRESS(gtid);
  if (!codeptr)
    codeptr = OMPT_GET_RETURN_ADDRESS(0);
  if (ompt_enabled.ompt_callback_lock_init) {
    ompt_callbacks.ompt_callback(ompt_callback_lock_init)(
        ompt_mutex_lock, omp_lock_hint_none, __ompt_get_mutex_impl_type(),
        (ompt_wait_id_t)(uintptr_t)user_lock, codeptr);
  }
#endif

#if USE_ITT_BUILD
  __kmp_itt_lock_creating(lck);
#endif /* USE_ITT_BUILD */

#endif // KMP_USE_DYNAMIC_LOCK
} // __kmpc_init_lock

/* initialize the lock */
void __kmpc_init_nest_lock(ident_t *loc, kmp_int32 gtid, void **user_lock) {
#if KMP_USE_DYNAMIC_LOCK

  KMP_DEBUG_ASSERT(__kmp_init_serial);
  if (__kmp_env_consistency_check && user_lock == NULL) {
    KMP_FATAL(LockIsUninitialized, "omp_init_nest_lock");
  }
  __kmp_init_nest_lock_with_hint(loc, user_lock, __kmp_user_lock_seq);

#if OMPT_SUPPORT && OMPT_OPTIONAL
  // This is the case, if called from omp_init_lock_with_hint:
  void *codeptr = OMPT_LOAD_RETURN_ADDRESS(gtid);
  if (!codeptr)
    codeptr = OMPT_GET_RETURN_ADDRESS(0);
  if (ompt_enabled.ompt_callback_lock_init) {
    ompt_callbacks.ompt_callback(ompt_callback_lock_init)(
        ompt_mutex_nest_lock, omp_lock_hint_none,
        __ompt_get_mutex_impl_type(user_lock),
        (ompt_wait_id_t)(uintptr_t)user_lock, codeptr);
  }
#endif

#else // KMP_USE_DYNAMIC_LOCK

  static char const *const func = "omp_init_nest_lock";
  kmp_user_lock_p lck;
  KMP_DEBUG_ASSERT(__kmp_init_serial);

  if (__kmp_env_consistency_check) {
    if (user_lock == NULL) {
      KMP_FATAL(LockIsUninitialized, func);
    }
  }

  KMP_CHECK_USER_LOCK_INIT();

  if ((__kmp_user_lock_kind == lk_tas) &&
      (sizeof(lck->tas.lk.poll) + sizeof(lck->tas.lk.depth_locked) <=
       OMP_NEST_LOCK_T_SIZE)) {
    lck = (kmp_user_lock_p)user_lock;
  }
#if KMP_USE_FUTEX
  else if ((__kmp_user_lock_kind == lk_futex) &&
           (sizeof(lck->futex.lk.poll) + sizeof(lck->futex.lk.depth_locked) <=
            OMP_NEST_LOCK_T_SIZE)) {
    lck = (kmp_user_lock_p)user_lock;
  }
#endif
  else {
    lck = __kmp_user_lock_allocate(user_lock, gtid, 0);
  }

  INIT_NESTED_LOCK(lck);
  __kmp_set_user_lock_location(lck, loc);

#if OMPT_SUPPORT && OMPT_OPTIONAL
  // This is the case, if called from omp_init_lock_with_hint:
  void *codeptr = OMPT_LOAD_RETURN_ADDRESS(gtid);
  if (!codeptr)
    codeptr = OMPT_GET_RETURN_ADDRESS(0);
  if (ompt_enabled.ompt_callback_lock_init) {
    ompt_callbacks.ompt_callback(ompt_callback_lock_init)(
        ompt_mutex_nest_lock, omp_lock_hint_none, __ompt_get_mutex_impl_type(),
        (ompt_wait_id_t)(uintptr_t)user_lock, codeptr);
  }
#endif

#if USE_ITT_BUILD
  __kmp_itt_lock_creating(lck);
#endif /* USE_ITT_BUILD */

#endif // KMP_USE_DYNAMIC_LOCK
} // __kmpc_init_nest_lock

void __kmpc_destroy_lock(ident_t *loc, kmp_int32 gtid, void **user_lock) {
#if KMP_USE_DYNAMIC_LOCK

#if USE_ITT_BUILD
  kmp_user_lock_p lck;
  if (KMP_EXTRACT_D_TAG(user_lock) == 0) {
    lck = ((kmp_indirect_lock_t *)KMP_LOOKUP_I_LOCK(user_lock))->lock;
  } else {
    lck = (kmp_user_lock_p)user_lock;
  }
  __kmp_itt_lock_destroyed(lck);
#endif
#if OMPT_SUPPORT && OMPT_OPTIONAL
  // This is the case, if called from omp_init_lock_with_hint:
  void *codeptr = OMPT_LOAD_RETURN_ADDRESS(gtid);
  if (!codeptr)
    codeptr = OMPT_GET_RETURN_ADDRESS(0);
  if (ompt_enabled.ompt_callback_lock_destroy) {
    kmp_user_lock_p lck;
    if (KMP_EXTRACT_D_TAG(user_lock) == 0) {
      lck = ((kmp_indirect_lock_t *)KMP_LOOKUP_I_LOCK(user_lock))->lock;
    } else {
      lck = (kmp_user_lock_p)user_lock;
    }
    ompt_callbacks.ompt_callback(ompt_callback_lock_destroy)(
        ompt_mutex_lock, (ompt_wait_id_t)(uintptr_t)user_lock, codeptr);
  }
#endif
  KMP_D_LOCK_FUNC(user_lock, destroy)((kmp_dyna_lock_t *)user_lock);
#else
  kmp_user_lock_p lck;

  if ((__kmp_user_lock_kind == lk_tas) &&
      (sizeof(lck->tas.lk.poll) <= OMP_LOCK_T_SIZE)) {
    lck = (kmp_user_lock_p)user_lock;
  }
#if KMP_USE_FUTEX
  else if ((__kmp_user_lock_kind == lk_futex) &&
           (sizeof(lck->futex.lk.poll) <= OMP_LOCK_T_SIZE)) {
    lck = (kmp_user_lock_p)user_lock;
  }
#endif
  else {
    lck = __kmp_lookup_user_lock(user_lock, "omp_destroy_lock");
  }

#if OMPT_SUPPORT && OMPT_OPTIONAL
  // This is the case, if called from omp_init_lock_with_hint:
  void *codeptr = OMPT_LOAD_RETURN_ADDRESS(gtid);
  if (!codeptr)
    codeptr = OMPT_GET_RETURN_ADDRESS(0);
  if (ompt_enabled.ompt_callback_lock_destroy) {
    ompt_callbacks.ompt_callback(ompt_callback_lock_destroy)(
        ompt_mutex_lock, (ompt_wait_id_t)(uintptr_t)user_lock, codeptr);
  }
#endif

#if USE_ITT_BUILD
  __kmp_itt_lock_destroyed(lck);
#endif /* USE_ITT_BUILD */
  DESTROY_LOCK(lck);

  if ((__kmp_user_lock_kind == lk_tas) &&
      (sizeof(lck->tas.lk.poll) <= OMP_LOCK_T_SIZE)) {
    ;
  }
#if KMP_USE_FUTEX
  else if ((__kmp_user_lock_kind == lk_futex) &&
           (sizeof(lck->futex.lk.poll) <= OMP_LOCK_T_SIZE)) {
    ;
  }
#endif
  else {
    __kmp_user_lock_free(user_lock, gtid, lck);
  }
#endif // KMP_USE_DYNAMIC_LOCK
} // __kmpc_destroy_lock

/* destroy the lock */
void __kmpc_destroy_nest_lock(ident_t *loc, kmp_int32 gtid, void **user_lock) {
#if KMP_USE_DYNAMIC_LOCK

#if USE_ITT_BUILD
  kmp_indirect_lock_t *ilk = KMP_LOOKUP_I_LOCK(user_lock);
  __kmp_itt_lock_destroyed(ilk->lock);
#endif
#if OMPT_SUPPORT && OMPT_OPTIONAL
  // This is the case, if called from omp_init_lock_with_hint:
  void *codeptr = OMPT_LOAD_RETURN_ADDRESS(gtid);
  if (!codeptr)
    codeptr = OMPT_GET_RETURN_ADDRESS(0);
  if (ompt_enabled.ompt_callback_lock_destroy) {
    ompt_callbacks.ompt_callback(ompt_callback_lock_destroy)(
        ompt_mutex_nest_lock, (ompt_wait_id_t)(uintptr_t)user_lock, codeptr);
  }
#endif
  KMP_D_LOCK_FUNC(user_lock, destroy)((kmp_dyna_lock_t *)user_lock);

#else // KMP_USE_DYNAMIC_LOCK

  kmp_user_lock_p lck;

  if ((__kmp_user_lock_kind == lk_tas) &&
      (sizeof(lck->tas.lk.poll) + sizeof(lck->tas.lk.depth_locked) <=
       OMP_NEST_LOCK_T_SIZE)) {
    lck = (kmp_user_lock_p)user_lock;
  }
#if KMP_USE_FUTEX
  else if ((__kmp_user_lock_kind == lk_futex) &&
           (sizeof(lck->futex.lk.poll) + sizeof(lck->futex.lk.depth_locked) <=
            OMP_NEST_LOCK_T_SIZE)) {
    lck = (kmp_user_lock_p)user_lock;
  }
#endif
  else {
    lck = __kmp_lookup_user_lock(user_lock, "omp_destroy_nest_lock");
  }

#if OMPT_SUPPORT && OMPT_OPTIONAL
  // This is the case, if called from omp_init_lock_with_hint:
  void *codeptr = OMPT_LOAD_RETURN_ADDRESS(gtid);
  if (!codeptr)
    codeptr = OMPT_GET_RETURN_ADDRESS(0);
  if (ompt_enabled.ompt_callback_lock_destroy) {
    ompt_callbacks.ompt_callback(ompt_callback_lock_destroy)(
        ompt_mutex_nest_lock, (ompt_wait_id_t)(uintptr_t)user_lock, codeptr);
  }
#endif

#if USE_ITT_BUILD
  __kmp_itt_lock_destroyed(lck);
#endif /* USE_ITT_BUILD */

  DESTROY_NESTED_LOCK(lck);

  if ((__kmp_user_lock_kind == lk_tas) &&
      (sizeof(lck->tas.lk.poll) + sizeof(lck->tas.lk.depth_locked) <=
       OMP_NEST_LOCK_T_SIZE)) {
    ;
  }
#if KMP_USE_FUTEX
  else if ((__kmp_user_lock_kind == lk_futex) &&
           (sizeof(lck->futex.lk.poll) + sizeof(lck->futex.lk.depth_locked) <=
            OMP_NEST_LOCK_T_SIZE)) {
    ;
  }
#endif
  else {
    __kmp_user_lock_free(user_lock, gtid, lck);
  }
#endif // KMP_USE_DYNAMIC_LOCK
} // __kmpc_destroy_nest_lock

void __kmpc_set_lock(ident_t *loc, kmp_int32 gtid, void **user_lock) {
  KMP_COUNT_BLOCK(OMP_set_lock);
#if KMP_USE_DYNAMIC_LOCK
  int tag = KMP_EXTRACT_D_TAG(user_lock);
#if USE_ITT_BUILD
  __kmp_itt_lock_acquiring(
      (kmp_user_lock_p)
          user_lock); // itt function will get to the right lock object.
#endif
#if OMPT_SUPPORT && OMPT_OPTIONAL
  // This is the case, if called from omp_init_lock_with_hint:
  void *codeptr = OMPT_LOAD_RETURN_ADDRESS(gtid);
  if (!codeptr)
    codeptr = OMPT_GET_RETURN_ADDRESS(0);
  if (ompt_enabled.ompt_callback_mutex_acquire) {
    ompt_callbacks.ompt_callback(ompt_callback_mutex_acquire)(
        ompt_mutex_lock, omp_lock_hint_none,
        __ompt_get_mutex_impl_type(user_lock),
        (ompt_wait_id_t)(uintptr_t)user_lock, codeptr);
  }
#endif
#if KMP_USE_INLINED_TAS
  if (tag == locktag_tas && !__kmp_env_consistency_check) {
    KMP_ACQUIRE_TAS_LOCK(user_lock, gtid);
  } else
#elif KMP_USE_INLINED_FUTEX
  if (tag == locktag_futex && !__kmp_env_consistency_check) {
    KMP_ACQUIRE_FUTEX_LOCK(user_lock, gtid);
  } else
#endif
  {
    __kmp_direct_set[tag]((kmp_dyna_lock_t *)user_lock, gtid);
  }
#if USE_ITT_BUILD
  __kmp_itt_lock_acquired((kmp_user_lock_p)user_lock);
#endif
#if OMPT_SUPPORT && OMPT_OPTIONAL
  if (ompt_enabled.ompt_callback_mutex_acquired) {
    ompt_callbacks.ompt_callback(ompt_callback_mutex_acquired)(
        ompt_mutex_lock, (ompt_wait_id_t)(uintptr_t)user_lock, codeptr);
  }
#endif

#else // KMP_USE_DYNAMIC_LOCK

  kmp_user_lock_p lck;

  if ((__kmp_user_lock_kind == lk_tas) &&
      (sizeof(lck->tas.lk.poll) <= OMP_LOCK_T_SIZE)) {
    lck = (kmp_user_lock_p)user_lock;
  }
#if KMP_USE_FUTEX
  else if ((__kmp_user_lock_kind == lk_futex) &&
           (sizeof(lck->futex.lk.poll) <= OMP_LOCK_T_SIZE)) {
    lck = (kmp_user_lock_p)user_lock;
  }
#endif
  else {
    lck = __kmp_lookup_user_lock(user_lock, "omp_set_lock");
  }

#if USE_ITT_BUILD
  __kmp_itt_lock_acquiring(lck);
#endif /* USE_ITT_BUILD */
#if OMPT_SUPPORT && OMPT_OPTIONAL
  // This is the case, if called from omp_init_lock_with_hint:
  void *codeptr = OMPT_LOAD_RETURN_ADDRESS(gtid);
  if (!codeptr)
    codeptr = OMPT_GET_RETURN_ADDRESS(0);
  if (ompt_enabled.ompt_callback_mutex_acquire) {
    ompt_callbacks.ompt_callback(ompt_callback_mutex_acquire)(
        ompt_mutex_lock, omp_lock_hint_none, __ompt_get_mutex_impl_type(),
        (ompt_wait_id_t)(uintptr_t)lck, codeptr);
  }
#endif

  ACQUIRE_LOCK(lck, gtid);

#if USE_ITT_BUILD
  __kmp_itt_lock_acquired(lck);
#endif /* USE_ITT_BUILD */

#if OMPT_SUPPORT && OMPT_OPTIONAL
  if (ompt_enabled.ompt_callback_mutex_acquired) {
    ompt_callbacks.ompt_callback(ompt_callback_mutex_acquired)(
        ompt_mutex_lock, (ompt_wait_id_t)(uintptr_t)lck, codeptr);
  }
#endif

#endif // KMP_USE_DYNAMIC_LOCK
}

void __kmpc_set_nest_lock(ident_t *loc, kmp_int32 gtid, void **user_lock) {
#if KMP_USE_DYNAMIC_LOCK

#if USE_ITT_BUILD
  __kmp_itt_lock_acquiring((kmp_user_lock_p)user_lock);
#endif
#if OMPT_SUPPORT && OMPT_OPTIONAL
  // This is the case, if called from omp_init_lock_with_hint:
  void *codeptr = OMPT_LOAD_RETURN_ADDRESS(gtid);
  if (!codeptr)
    codeptr = OMPT_GET_RETURN_ADDRESS(0);
  if (ompt_enabled.enabled) {
    if (ompt_enabled.ompt_callback_mutex_acquire) {
      ompt_callbacks.ompt_callback(ompt_callback_mutex_acquire)(
          ompt_mutex_nest_lock, omp_lock_hint_none,
          __ompt_get_mutex_impl_type(user_lock),
          (ompt_wait_id_t)(uintptr_t)user_lock, codeptr);
    }
  }
#endif
  int acquire_status =
      KMP_D_LOCK_FUNC(user_lock, set)((kmp_dyna_lock_t *)user_lock, gtid);
  (void) acquire_status;
#if USE_ITT_BUILD
  __kmp_itt_lock_acquired((kmp_user_lock_p)user_lock);
#endif

#if OMPT_SUPPORT && OMPT_OPTIONAL
  if (ompt_enabled.enabled) {
    if (acquire_status == KMP_LOCK_ACQUIRED_FIRST) {
      if (ompt_enabled.ompt_callback_mutex_acquired) {
        // lock_first
        ompt_callbacks.ompt_callback(ompt_callback_mutex_acquired)(
            ompt_mutex_nest_lock, (ompt_wait_id_t)(uintptr_t)user_lock,
            codeptr);
      }
    } else {
      if (ompt_enabled.ompt_callback_nest_lock) {
        // lock_next
        ompt_callbacks.ompt_callback(ompt_callback_nest_lock)(
            ompt_scope_begin, (ompt_wait_id_t)(uintptr_t)user_lock, codeptr);
      }
    }
  }
#endif

#else // KMP_USE_DYNAMIC_LOCK
  int acquire_status;
  kmp_user_lock_p lck;

  if ((__kmp_user_lock_kind == lk_tas) &&
      (sizeof(lck->tas.lk.poll) + sizeof(lck->tas.lk.depth_locked) <=
       OMP_NEST_LOCK_T_SIZE)) {
    lck = (kmp_user_lock_p)user_lock;
  }
#if KMP_USE_FUTEX
  else if ((__kmp_user_lock_kind == lk_futex) &&
           (sizeof(lck->futex.lk.poll) + sizeof(lck->futex.lk.depth_locked) <=
            OMP_NEST_LOCK_T_SIZE)) {
    lck = (kmp_user_lock_p)user_lock;
  }
#endif
  else {
    lck = __kmp_lookup_user_lock(user_lock, "omp_set_nest_lock");
  }

#if USE_ITT_BUILD
  __kmp_itt_lock_acquiring(lck);
#endif /* USE_ITT_BUILD */
#if OMPT_SUPPORT && OMPT_OPTIONAL
  // This is the case, if called from omp_init_lock_with_hint:
  void *codeptr = OMPT_LOAD_RETURN_ADDRESS(gtid);
  if (!codeptr)
    codeptr = OMPT_GET_RETURN_ADDRESS(0);
  if (ompt_enabled.enabled) {
    if (ompt_enabled.ompt_callback_mutex_acquire) {
      ompt_callbacks.ompt_callback(ompt_callback_mutex_acquire)(
          ompt_mutex_nest_lock, omp_lock_hint_none,
          __ompt_get_mutex_impl_type(), (ompt_wait_id_t)(uintptr_t)lck,
          codeptr);
    }
  }
#endif

  ACQUIRE_NESTED_LOCK(lck, gtid, &acquire_status);

#if USE_ITT_BUILD
  __kmp_itt_lock_acquired(lck);
#endif /* USE_ITT_BUILD */

#if OMPT_SUPPORT && OMPT_OPTIONAL
  if (ompt_enabled.enabled) {
    if (acquire_status == KMP_LOCK_ACQUIRED_FIRST) {
      if (ompt_enabled.ompt_callback_mutex_acquired) {
        // lock_first
        ompt_callbacks.ompt_callback(ompt_callback_mutex_acquired)(
            ompt_mutex_nest_lock, (ompt_wait_id_t)(uintptr_t)lck, codeptr);
      }
    } else {
      if (ompt_enabled.ompt_callback_nest_lock) {
        // lock_next
        ompt_callbacks.ompt_callback(ompt_callback_nest_lock)(
            ompt_scope_begin, (ompt_wait_id_t)(uintptr_t)lck, codeptr);
      }
    }
  }
#endif

#endif // KMP_USE_DYNAMIC_LOCK
}

void __kmpc_unset_lock(ident_t *loc, kmp_int32 gtid, void **user_lock) {
#if KMP_USE_DYNAMIC_LOCK

  int tag = KMP_EXTRACT_D_TAG(user_lock);
#if USE_ITT_BUILD
  __kmp_itt_lock_releasing((kmp_user_lock_p)user_lock);
#endif
#if KMP_USE_INLINED_TAS
  if (tag == locktag_tas && !__kmp_env_consistency_check) {
    KMP_RELEASE_TAS_LOCK(user_lock, gtid);
  } else
#elif KMP_USE_INLINED_FUTEX
  if (tag == locktag_futex && !__kmp_env_consistency_check) {
    KMP_RELEASE_FUTEX_LOCK(user_lock, gtid);
  } else
#endif
  {
    __kmp_direct_unset[tag]((kmp_dyna_lock_t *)user_lock, gtid);
  }

#if OMPT_SUPPORT && OMPT_OPTIONAL
  // This is the case, if called from omp_init_lock_with_hint:
  void *codeptr = OMPT_LOAD_RETURN_ADDRESS(gtid);
  if (!codeptr)
    codeptr = OMPT_GET_RETURN_ADDRESS(0);
  if (ompt_enabled.ompt_callback_mutex_released) {
    ompt_callbacks.ompt_callback(ompt_callback_mutex_released)(
        ompt_mutex_lock, (ompt_wait_id_t)(uintptr_t)user_lock, codeptr);
  }
#endif

#else // KMP_USE_DYNAMIC_LOCK

  kmp_user_lock_p lck;

  /* Can't use serial interval since not block structured */
  /* release the lock */

  if ((__kmp_user_lock_kind == lk_tas) &&
      (sizeof(lck->tas.lk.poll) <= OMP_LOCK_T_SIZE)) {
#if KMP_OS_LINUX &&                                                            \
    (KMP_ARCH_X86 || KMP_ARCH_X86_64 || KMP_ARCH_ARM || KMP_ARCH_AARCH64)
// "fast" path implemented to fix customer performance issue
#if USE_ITT_BUILD
    __kmp_itt_lock_releasing((kmp_user_lock_p)user_lock);
#endif /* USE_ITT_BUILD */
    TCW_4(((kmp_user_lock_p)user_lock)->tas.lk.poll, 0);
    KMP_MB();

#if OMPT_SUPPORT && OMPT_OPTIONAL
    // This is the case, if called from omp_init_lock_with_hint:
    void *codeptr = OMPT_LOAD_RETURN_ADDRESS(gtid);
    if (!codeptr)
      codeptr = OMPT_GET_RETURN_ADDRESS(0);
    if (ompt_enabled.ompt_callback_mutex_released) {
      ompt_callbacks.ompt_callback(ompt_callback_mutex_released)(
          ompt_mutex_lock, (ompt_wait_id_t)(uintptr_t)lck, codeptr);
    }
#endif

    return;
#else
    lck = (kmp_user_lock_p)user_lock;
#endif
  }
#if KMP_USE_FUTEX
  else if ((__kmp_user_lock_kind == lk_futex) &&
           (sizeof(lck->futex.lk.poll) <= OMP_LOCK_T_SIZE)) {
    lck = (kmp_user_lock_p)user_lock;
  }
#endif
  else {
    lck = __kmp_lookup_user_lock(user_lock, "omp_unset_lock");
  }

#if USE_ITT_BUILD
  __kmp_itt_lock_releasing(lck);
#endif /* USE_ITT_BUILD */

  RELEASE_LOCK(lck, gtid);

#if OMPT_SUPPORT && OMPT_OPTIONAL
  // This is the case, if called from omp_init_lock_with_hint:
  void *codeptr = OMPT_LOAD_RETURN_ADDRESS(gtid);
  if (!codeptr)
    codeptr = OMPT_GET_RETURN_ADDRESS(0);
  if (ompt_enabled.ompt_callback_mutex_released) {
    ompt_callbacks.ompt_callback(ompt_callback_mutex_released)(
        ompt_mutex_lock, (ompt_wait_id_t)(uintptr_t)lck, codeptr);
  }
#endif

#endif // KMP_USE_DYNAMIC_LOCK
}

/* release the lock */
void __kmpc_unset_nest_lock(ident_t *loc, kmp_int32 gtid, void **user_lock) {
#if KMP_USE_DYNAMIC_LOCK

#if USE_ITT_BUILD
  __kmp_itt_lock_releasing((kmp_user_lock_p)user_lock);
#endif
  int release_status =
      KMP_D_LOCK_FUNC(user_lock, unset)((kmp_dyna_lock_t *)user_lock, gtid);
  (void) release_status;

#if OMPT_SUPPORT && OMPT_OPTIONAL
  // This is the case, if called from omp_init_lock_with_hint:
  void *codeptr = OMPT_LOAD_RETURN_ADDRESS(gtid);
  if (!codeptr)
    codeptr = OMPT_GET_RETURN_ADDRESS(0);
  if (ompt_enabled.enabled) {
    if (release_status == KMP_LOCK_RELEASED) {
      if (ompt_enabled.ompt_callback_mutex_released) {
        // release_lock_last
        ompt_callbacks.ompt_callback(ompt_callback_mutex_released)(
            ompt_mutex_nest_lock, (ompt_wait_id_t)(uintptr_t)user_lock,
            codeptr);
      }
    } else if (ompt_enabled.ompt_callback_nest_lock) {
      // release_lock_prev
      ompt_callbacks.ompt_callback(ompt_callback_nest_lock)(
          ompt_scope_end, (ompt_wait_id_t)(uintptr_t)user_lock, codeptr);
    }
  }
#endif

#else // KMP_USE_DYNAMIC_LOCK

  kmp_user_lock_p lck;

  /* Can't use serial interval since not block structured */

  if ((__kmp_user_lock_kind == lk_tas) &&
      (sizeof(lck->tas.lk.poll) + sizeof(lck->tas.lk.depth_locked) <=
       OMP_NEST_LOCK_T_SIZE)) {
#if KMP_OS_LINUX &&                                                            \
    (KMP_ARCH_X86 || KMP_ARCH_X86_64 || KMP_ARCH_ARM || KMP_ARCH_AARCH64)
    // "fast" path implemented to fix customer performance issue
    kmp_tas_lock_t *tl = (kmp_tas_lock_t *)user_lock;
#if USE_ITT_BUILD
    __kmp_itt_lock_releasing((kmp_user_lock_p)user_lock);
#endif /* USE_ITT_BUILD */

#if OMPT_SUPPORT && OMPT_OPTIONAL
    int release_status = KMP_LOCK_STILL_HELD;
#endif

    if (--(tl->lk.depth_locked) == 0) {
      TCW_4(tl->lk.poll, 0);
#if OMPT_SUPPORT && OMPT_OPTIONAL
      release_status = KMP_LOCK_RELEASED;
#endif
    }
    KMP_MB();

#if OMPT_SUPPORT && OMPT_OPTIONAL
    // This is the case, if called from omp_init_lock_with_hint:
    void *codeptr = OMPT_LOAD_RETURN_ADDRESS(gtid);
    if (!codeptr)
      codeptr = OMPT_GET_RETURN_ADDRESS(0);
    if (ompt_enabled.enabled) {
      if (release_status == KMP_LOCK_RELEASED) {
        if (ompt_enabled.ompt_callback_mutex_released) {
          // release_lock_last
          ompt_callbacks.ompt_callback(ompt_callback_mutex_released)(
              ompt_mutex_nest_lock, (ompt_wait_id_t)(uintptr_t)lck, codeptr);
        }
      } else if (ompt_enabled.ompt_callback_nest_lock) {
        // release_lock_previous
        ompt_callbacks.ompt_callback(ompt_callback_nest_lock)(
            ompt_mutex_scope_end, (ompt_wait_id_t)(uintptr_t)lck, codeptr);
      }
    }
#endif

    return;
#else
    lck = (kmp_user_lock_p)user_lock;
#endif
  }
#if KMP_USE_FUTEX
  else if ((__kmp_user_lock_kind == lk_futex) &&
           (sizeof(lck->futex.lk.poll) + sizeof(lck->futex.lk.depth_locked) <=
            OMP_NEST_LOCK_T_SIZE)) {
    lck = (kmp_user_lock_p)user_lock;
  }
#endif
  else {
    lck = __kmp_lookup_user_lock(user_lock, "omp_unset_nest_lock");
  }

#if USE_ITT_BUILD
  __kmp_itt_lock_releasing(lck);
#endif /* USE_ITT_BUILD */

  int release_status;
  release_status = RELEASE_NESTED_LOCK(lck, gtid);
#if OMPT_SUPPORT && OMPT_OPTIONAL
  // This is the case, if called from omp_init_lock_with_hint:
  void *codeptr = OMPT_LOAD_RETURN_ADDRESS(gtid);
  if (!codeptr)
    codeptr = OMPT_GET_RETURN_ADDRESS(0);
  if (ompt_enabled.enabled) {
    if (release_status == KMP_LOCK_RELEASED) {
      if (ompt_enabled.ompt_callback_mutex_released) {
        // release_lock_last
        ompt_callbacks.ompt_callback(ompt_callback_mutex_released)(
            ompt_mutex_nest_lock, (ompt_wait_id_t)(uintptr_t)lck, codeptr);
      }
    } else if (ompt_enabled.ompt_callback_nest_lock) {
      // release_lock_previous
      ompt_callbacks.ompt_callback(ompt_callback_nest_lock)(
          ompt_mutex_scope_end, (ompt_wait_id_t)(uintptr_t)lck, codeptr);
    }
  }
#endif

#endif // KMP_USE_DYNAMIC_LOCK
}

/* try to acquire the lock */
int __kmpc_test_lock(ident_t *loc, kmp_int32 gtid, void **user_lock) {
  KMP_COUNT_BLOCK(OMP_test_lock);

#if KMP_USE_DYNAMIC_LOCK
  int rc;
  int tag = KMP_EXTRACT_D_TAG(user_lock);
#if USE_ITT_BUILD
  __kmp_itt_lock_acquiring((kmp_user_lock_p)user_lock);
#endif
#if OMPT_SUPPORT && OMPT_OPTIONAL
  // This is the case, if called from omp_init_lock_with_hint:
  void *codeptr = OMPT_LOAD_RETURN_ADDRESS(gtid);
  if (!codeptr)
    codeptr = OMPT_GET_RETURN_ADDRESS(0);
  if (ompt_enabled.ompt_callback_mutex_acquire) {
    ompt_callbacks.ompt_callback(ompt_callback_mutex_acquire)(
        ompt_mutex_lock, omp_lock_hint_none,
        __ompt_get_mutex_impl_type(user_lock),
        (ompt_wait_id_t)(uintptr_t)user_lock, codeptr);
  }
#endif
#if KMP_USE_INLINED_TAS
  if (tag == locktag_tas && !__kmp_env_consistency_check) {
    KMP_TEST_TAS_LOCK(user_lock, gtid, rc);
  } else
#elif KMP_USE_INLINED_FUTEX
  if (tag == locktag_futex && !__kmp_env_consistency_check) {
    KMP_TEST_FUTEX_LOCK(user_lock, gtid, rc);
  } else
#endif
  {
    rc = __kmp_direct_test[tag]((kmp_dyna_lock_t *)user_lock, gtid);
  }
  if (rc) {
#if USE_ITT_BUILD
    __kmp_itt_lock_acquired((kmp_user_lock_p)user_lock);
#endif
#if OMPT_SUPPORT && OMPT_OPTIONAL
    if (ompt_enabled.ompt_callback_mutex_acquired) {
      ompt_callbacks.ompt_callback(ompt_callback_mutex_acquired)(
          ompt_mutex_lock, (ompt_wait_id_t)(uintptr_t)user_lock, codeptr);
    }
#endif
    return FTN_TRUE;
  } else {
#if USE_ITT_BUILD
    __kmp_itt_lock_cancelled((kmp_user_lock_p)user_lock);
#endif
    return FTN_FALSE;
  }

#else // KMP_USE_DYNAMIC_LOCK

  kmp_user_lock_p lck;
  int rc;

  if ((__kmp_user_lock_kind == lk_tas) &&
      (sizeof(lck->tas.lk.poll) <= OMP_LOCK_T_SIZE)) {
    lck = (kmp_user_lock_p)user_lock;
  }
#if KMP_USE_FUTEX
  else if ((__kmp_user_lock_kind == lk_futex) &&
           (sizeof(lck->futex.lk.poll) <= OMP_LOCK_T_SIZE)) {
    lck = (kmp_user_lock_p)user_lock;
  }
#endif
  else {
    lck = __kmp_lookup_user_lock(user_lock, "omp_test_lock");
  }

#if USE_ITT_BUILD
  __kmp_itt_lock_acquiring(lck);
#endif /* USE_ITT_BUILD */
#if OMPT_SUPPORT && OMPT_OPTIONAL
  // This is the case, if called from omp_init_lock_with_hint:
  void *codeptr = OMPT_LOAD_RETURN_ADDRESS(gtid);
  if (!codeptr)
    codeptr = OMPT_GET_RETURN_ADDRESS(0);
  if (ompt_enabled.ompt_callback_mutex_acquire) {
    ompt_callbacks.ompt_callback(ompt_callback_mutex_acquire)(
        ompt_mutex_lock, omp_lock_hint_none, __ompt_get_mutex_impl_type(),
        (ompt_wait_id_t)(uintptr_t)lck, codeptr);
  }
#endif

  rc = TEST_LOCK(lck, gtid);
#if USE_ITT_BUILD
  if (rc) {
    __kmp_itt_lock_acquired(lck);
  } else {
    __kmp_itt_lock_cancelled(lck);
  }
#endif /* USE_ITT_BUILD */
#if OMPT_SUPPORT && OMPT_OPTIONAL
  if (rc && ompt_enabled.ompt_callback_mutex_acquired) {
    ompt_callbacks.ompt_callback(ompt_callback_mutex_acquired)(
        ompt_mutex_lock, (ompt_wait_id_t)(uintptr_t)lck, codeptr);
  }
#endif

  return (rc ? FTN_TRUE : FTN_FALSE);

/* Can't use serial interval since not block structured */

#endif // KMP_USE_DYNAMIC_LOCK
}

/* try to acquire the lock */
int __kmpc_test_nest_lock(ident_t *loc, kmp_int32 gtid, void **user_lock) {
#if KMP_USE_DYNAMIC_LOCK
  int rc;
#if USE_ITT_BUILD
  __kmp_itt_lock_acquiring((kmp_user_lock_p)user_lock);
#endif
#if OMPT_SUPPORT && OMPT_OPTIONAL
  // This is the case, if called from omp_init_lock_with_hint:
  void *codeptr = OMPT_LOAD_RETURN_ADDRESS(gtid);
  if (!codeptr)
    codeptr = OMPT_GET_RETURN_ADDRESS(0);
  if (ompt_enabled.ompt_callback_mutex_acquire) {
    ompt_callbacks.ompt_callback(ompt_callback_mutex_acquire)(
        ompt_mutex_nest_lock, omp_lock_hint_none,
        __ompt_get_mutex_impl_type(user_lock),
        (ompt_wait_id_t)(uintptr_t)user_lock, codeptr);
  }
#endif
  rc = KMP_D_LOCK_FUNC(user_lock, test)((kmp_dyna_lock_t *)user_lock, gtid);
#if USE_ITT_BUILD
  if (rc) {
    __kmp_itt_lock_acquired((kmp_user_lock_p)user_lock);
  } else {
    __kmp_itt_lock_cancelled((kmp_user_lock_p)user_lock);
  }
#endif
#if OMPT_SUPPORT && OMPT_OPTIONAL
  if (ompt_enabled.enabled && rc) {
    if (rc == 1) {
      if (ompt_enabled.ompt_callback_mutex_acquired) {
        // lock_first
        ompt_callbacks.ompt_callback(ompt_callback_mutex_acquired)(
            ompt_mutex_nest_lock, (ompt_wait_id_t)(uintptr_t)user_lock,
            codeptr);
      }
    } else {
      if (ompt_enabled.ompt_callback_nest_lock) {
        // lock_next
        ompt_callbacks.ompt_callback(ompt_callback_nest_lock)(
            ompt_scope_begin, (ompt_wait_id_t)(uintptr_t)user_lock, codeptr);
      }
    }
  }
#endif
  return rc;

#else // KMP_USE_DYNAMIC_LOCK

  kmp_user_lock_p lck;
  int rc;

  if ((__kmp_user_lock_kind == lk_tas) &&
      (sizeof(lck->tas.lk.poll) + sizeof(lck->tas.lk.depth_locked) <=
       OMP_NEST_LOCK_T_SIZE)) {
    lck = (kmp_user_lock_p)user_lock;
  }
#if KMP_USE_FUTEX
  else if ((__kmp_user_lock_kind == lk_futex) &&
           (sizeof(lck->futex.lk.poll) + sizeof(lck->futex.lk.depth_locked) <=
            OMP_NEST_LOCK_T_SIZE)) {
    lck = (kmp_user_lock_p)user_lock;
  }
#endif
  else {
    lck = __kmp_lookup_user_lock(user_lock, "omp_test_nest_lock");
  }

#if USE_ITT_BUILD
  __kmp_itt_lock_acquiring(lck);
#endif /* USE_ITT_BUILD */

#if OMPT_SUPPORT && OMPT_OPTIONAL
  // This is the case, if called from omp_init_lock_with_hint:
  void *codeptr = OMPT_LOAD_RETURN_ADDRESS(gtid);
  if (!codeptr)
    codeptr = OMPT_GET_RETURN_ADDRESS(0);
  if (ompt_enabled.enabled) &&
        ompt_enabled.ompt_callback_mutex_acquire) {
      ompt_callbacks.ompt_callback(ompt_callback_mutex_acquire)(
          ompt_mutex_nest_lock, omp_lock_hint_none,
          __ompt_get_mutex_impl_type(), (ompt_wait_id_t)(uintptr_t)lck,
          codeptr);
    }
#endif

  rc = TEST_NESTED_LOCK(lck, gtid);
#if USE_ITT_BUILD
  if (rc) {
    __kmp_itt_lock_acquired(lck);
  } else {
    __kmp_itt_lock_cancelled(lck);
  }
#endif /* USE_ITT_BUILD */
#if OMPT_SUPPORT && OMPT_OPTIONAL
  if (ompt_enabled.enabled && rc) {
    if (rc == 1) {
      if (ompt_enabled.ompt_callback_mutex_acquired) {
        // lock_first
        ompt_callbacks.ompt_callback(ompt_callback_mutex_acquired)(
            ompt_mutex_nest_lock, (ompt_wait_id_t)(uintptr_t)lck, codeptr);
      }
    } else {
      if (ompt_enabled.ompt_callback_nest_lock) {
        // lock_next
        ompt_callbacks.ompt_callback(ompt_callback_nest_lock)(
            ompt_mutex_scope_begin, (ompt_wait_id_t)(uintptr_t)lck, codeptr);
      }
    }
  }
#endif
  return rc;

/* Can't use serial interval since not block structured */

#endif // KMP_USE_DYNAMIC_LOCK
}

// Interface to fast scalable reduce methods routines

// keep the selected method in a thread local structure for cross-function
// usage: will be used in __kmpc_end_reduce* functions;
// another solution: to re-determine the method one more time in
// __kmpc_end_reduce* functions (new prototype required then)
// AT: which solution is better?
#define __KMP_SET_REDUCTION_METHOD(gtid, rmethod)                              \
  ((__kmp_threads[(gtid)]->th.th_local.packed_reduction_method) = (rmethod))

#define __KMP_GET_REDUCTION_METHOD(gtid)                                       \
  (__kmp_threads[(gtid)]->th.th_local.packed_reduction_method)

// description of the packed_reduction_method variable: look at the macros in
// kmp.h

// used in a critical section reduce block
static __forceinline void
__kmp_enter_critical_section_reduce_block(ident_t *loc, kmp_int32 global_tid,
                                          kmp_critical_name *crit) {

  // this lock was visible to a customer and to the threading profile tool as a
  // serial overhead span (although it's used for an internal purpose only)
  //            why was it visible in previous implementation?
  //            should we keep it visible in new reduce block?
  kmp_user_lock_p lck;

#if KMP_USE_DYNAMIC_LOCK

  kmp_dyna_lock_t *lk = (kmp_dyna_lock_t *)crit;
  // Check if it is initialized.
  if (*lk == 0) {
    if (KMP_IS_D_LOCK(__kmp_user_lock_seq)) {
      KMP_COMPARE_AND_STORE_ACQ32((volatile kmp_int32 *)crit, 0,
                                  KMP_GET_D_TAG(__kmp_user_lock_seq));
    } else {
      __kmp_init_indirect_csptr(crit, loc, global_tid,
                                KMP_GET_I_TAG(__kmp_user_lock_seq));
    }
  }
  // Branch for accessing the actual lock object and set operation. This
  // branching is inevitable since this lock initialization does not follow the
  // normal dispatch path (lock table is not used).
  if (KMP_EXTRACT_D_TAG(lk) != 0) {
    lck = (kmp_user_lock_p)lk;
    KMP_DEBUG_ASSERT(lck != NULL);
    if (__kmp_env_consistency_check) {
      __kmp_push_sync(global_tid, ct_critical, loc, lck, __kmp_user_lock_seq);
    }
    KMP_D_LOCK_FUNC(lk, set)(lk, global_tid);
  } else {
    kmp_indirect_lock_t *ilk = *((kmp_indirect_lock_t **)lk);
    lck = ilk->lock;
    KMP_DEBUG_ASSERT(lck != NULL);
    if (__kmp_env_consistency_check) {
      __kmp_push_sync(global_tid, ct_critical, loc, lck, __kmp_user_lock_seq);
    }
    KMP_I_LOCK_FUNC(ilk, set)(lck, global_tid);
  }

#else // KMP_USE_DYNAMIC_LOCK

  // We know that the fast reduction code is only emitted by Intel compilers
  // with 32 byte critical sections. If there isn't enough space, then we
  // have to use a pointer.
  if (__kmp_base_user_lock_size <= INTEL_CRITICAL_SIZE) {
    lck = (kmp_user_lock_p)crit;
  } else {
    lck = __kmp_get_critical_section_ptr(crit, loc, global_tid);
  }
  KMP_DEBUG_ASSERT(lck != NULL);

  if (__kmp_env_consistency_check)
    __kmp_push_sync(global_tid, ct_critical, loc, lck);

  __kmp_acquire_user_lock_with_checks(lck, global_tid);

#endif // KMP_USE_DYNAMIC_LOCK
}

// used in a critical section reduce block
static __forceinline void
__kmp_end_critical_section_reduce_block(ident_t *loc, kmp_int32 global_tid,
                                        kmp_critical_name *crit) {

  kmp_user_lock_p lck;

#if KMP_USE_DYNAMIC_LOCK

  if (KMP_IS_D_LOCK(__kmp_user_lock_seq)) {
    lck = (kmp_user_lock_p)crit;
    if (__kmp_env_consistency_check)
      __kmp_pop_sync(global_tid, ct_critical, loc);
    KMP_D_LOCK_FUNC(lck, unset)((kmp_dyna_lock_t *)lck, global_tid);
  } else {
    kmp_indirect_lock_t *ilk =
        (kmp_indirect_lock_t *)TCR_PTR(*((kmp_indirect_lock_t **)crit));
    if (__kmp_env_consistency_check)
      __kmp_pop_sync(global_tid, ct_critical, loc);
    KMP_I_LOCK_FUNC(ilk, unset)(ilk->lock, global_tid);
  }

#else // KMP_USE_DYNAMIC_LOCK

  // We know that the fast reduction code is only emitted by Intel compilers
  // with 32 byte critical sections. If there isn't enough space, then we have
  // to use a pointer.
  if (__kmp_base_user_lock_size > 32) {
    lck = *((kmp_user_lock_p *)crit);
    KMP_ASSERT(lck != NULL);
  } else {
    lck = (kmp_user_lock_p)crit;
  }

  if (__kmp_env_consistency_check)
    __kmp_pop_sync(global_tid, ct_critical, loc);

  __kmp_release_user_lock_with_checks(lck, global_tid);

#endif // KMP_USE_DYNAMIC_LOCK
} // __kmp_end_critical_section_reduce_block

static __forceinline int
__kmp_swap_teams_for_teams_reduction(kmp_info_t *th, kmp_team_t **team_p,
                                     int *task_state) {
  kmp_team_t *team;

  // Check if we are inside the teams construct?
  if (th->th.th_teams_microtask) {
    *team_p = team = th->th.th_team;
    if (team->t.t_level == th->th.th_teams_level) {
      // This is reduction at teams construct.
      KMP_DEBUG_ASSERT(!th->th.th_info.ds.ds_tid); // AC: check that tid == 0
      // Let's swap teams temporarily for the reduction.
      th->th.th_info.ds.ds_tid = team->t.t_master_tid;
      th->th.th_team = team->t.t_parent;
      th->th.th_team_nproc = th->th.th_team->t.t_nproc;
      th->th.th_task_team = th->th.th_team->t.t_task_team[0];
      *task_state = th->th.th_task_state;
      th->th.th_task_state = 0;

      return 1;
    }
  }
  return 0;
}

static __forceinline void
__kmp_restore_swapped_teams(kmp_info_t *th, kmp_team_t *team, int task_state) {
  // Restore thread structure swapped in __kmp_swap_teams_for_teams_reduction.
  th->th.th_info.ds.ds_tid = 0;
  th->th.th_team = team;
  th->th.th_team_nproc = team->t.t_nproc;
  th->th.th_task_team = team->t.t_task_team[task_state];
  __kmp_type_convert(task_state, &(th->th.th_task_state));
}

/* 2.a.i. Reduce Block without a terminating barrier */
/*!
@ingroup SYNCHRONIZATION
@param loc source location information
@param global_tid global thread number
@param num_vars number of items (variables) to be reduced
@param reduce_size size of data in bytes to be reduced
@param reduce_data pointer to data to be reduced
@param reduce_func callback function providing reduction operation on two
operands and returning result of reduction in lhs_data
@param lck pointer to the unique lock data structure
@result 1 for the master thread, 0 for all other team threads, 2 for all team
threads if atomic reduction needed

The nowait version is used for a reduce clause with the nowait argument.
*/
kmp_int32
__kmpc_reduce_nowait(ident_t *loc, kmp_int32 global_tid, kmp_int32 num_vars,
                     size_t reduce_size, void *reduce_data,
                     void (*reduce_func)(void *lhs_data, void *rhs_data),
                     kmp_critical_name *lck) {

  KMP_COUNT_BLOCK(REDUCE_nowait);
  int retval = 0;
  PACKED_REDUCTION_METHOD_T packed_reduction_method;
  kmp_info_t *th;
  kmp_team_t *team;
  int teams_swapped = 0, task_state;
  KA_TRACE(10, ("__kmpc_reduce_nowait() enter: called T#%d\n", global_tid));
  __kmp_assert_valid_gtid(global_tid);

  // why do we need this initialization here at all?
  // Reduction clause can not be used as a stand-alone directive.

  // do not call __kmp_serial_initialize(), it will be called by
  // __kmp_parallel_initialize() if needed
  // possible detection of false-positive race by the threadchecker ???
  if (!TCR_4(__kmp_init_parallel))
    __kmp_parallel_initialize();

  __kmp_resume_if_soft_paused();

// check correctness of reduce block nesting
#if KMP_USE_DYNAMIC_LOCK
  if (__kmp_env_consistency_check)
    __kmp_push_sync(global_tid, ct_reduce, loc, NULL, 0);
#else
  if (__kmp_env_consistency_check)
    __kmp_push_sync(global_tid, ct_reduce, loc, NULL);
#endif

  th = __kmp_thread_from_gtid(global_tid);
  teams_swapped = __kmp_swap_teams_for_teams_reduction(th, &team, &task_state);

  // packed_reduction_method value will be reused by __kmp_end_reduce* function,
  // the value should be kept in a variable
  // the variable should be either a construct-specific or thread-specific
  // property, not a team specific property
  //     (a thread can reach the next reduce block on the next construct, reduce
  //     method may differ on the next construct)
  // an ident_t "loc" parameter could be used as a construct-specific property
  // (what if loc == 0?)
  //     (if both construct-specific and team-specific variables were shared,
  //     then unness extra syncs should be needed)
  // a thread-specific variable is better regarding two issues above (next
  // construct and extra syncs)
  // a thread-specific "th_local.reduction_method" variable is used currently
  // each thread executes 'determine' and 'set' lines (no need to execute by one
  // thread, to avoid unness extra syncs)

  packed_reduction_method = __kmp_determine_reduction_method(
      loc, global_tid, num_vars, reduce_size, reduce_data, reduce_func, lck);
  __KMP_SET_REDUCTION_METHOD(global_tid, packed_reduction_method);

  OMPT_REDUCTION_DECL(th, global_tid);
  if (packed_reduction_method == critical_reduce_block) {

    OMPT_REDUCTION_BEGIN;

    __kmp_enter_critical_section_reduce_block(loc, global_tid, lck);
    retval = 1;

  } else if (packed_reduction_method == empty_reduce_block) {

    OMPT_REDUCTION_BEGIN;

    // usage: if team size == 1, no synchronization is required ( Intel
    // platforms only )
    retval = 1;

  } else if (packed_reduction_method == atomic_reduce_block) {

    retval = 2;

    // all threads should do this pop here (because __kmpc_end_reduce_nowait()
    // won't be called by the code gen)
    //     (it's not quite good, because the checking block has been closed by
    //     this 'pop',
    //      but atomic operation has not been executed yet, will be executed
    //      slightly later, literally on next instruction)
    if (__kmp_env_consistency_check)
      __kmp_pop_sync(global_tid, ct_reduce, loc);

  } else if (TEST_REDUCTION_METHOD(packed_reduction_method,
                                   tree_reduce_block)) {

// AT: performance issue: a real barrier here
// AT:     (if master goes slow, other threads are blocked here waiting for the
// master to come and release them)
// AT:     (it's not what a customer might expect specifying NOWAIT clause)
// AT:     (specifying NOWAIT won't result in improvement of performance, it'll
// be confusing to a customer)
// AT: another implementation of *barrier_gather*nowait() (or some other design)
// might go faster and be more in line with sense of NOWAIT
// AT: TO DO: do epcc test and compare times

// this barrier should be invisible to a customer and to the threading profile
// tool (it's neither a terminating barrier nor customer's code, it's
// used for an internal purpose)
#if OMPT_SUPPORT
    // JP: can this barrier potentially leed to task scheduling?
    // JP: as long as there is a barrier in the implementation, OMPT should and
    // will provide the barrier events
    //         so we set-up the necessary frame/return addresses.
    ompt_frame_t *task_frame;
    bool set_task_frame;
    if (ompt_enabled.enabled) {
<<<<<<< HEAD
      task_frame = &OMPT_CUR_TASK_INFO(__kmp_threads[global_tid])->frame;
      set_task_frame = OMPT_FRAME_SET_P(task_frame, enter);
      if (!set_task_frame) {
	OMPT_FRAME_SET(task_frame, enter, OMPT_GET_FRAME_ADDRESS(0),
		       (ompt_frame_runtime | OMPT_FRAME_POSITION_DEFAULT));
	OMPT_STORE_RETURN_ADDRESS(global_tid);
      }
=======
      __ompt_get_task_info_internal(0, NULL, NULL, &ompt_frame, NULL, NULL);
      if (ompt_frame->enter_frame.ptr == NULL)
        ompt_frame->enter_frame.ptr = OMPT_GET_FRAME_ADDRESS(0);
>>>>>>> 00735823
    }
    OMPT_STORE_RETURN_ADDRESS(global_tid);
#endif
#if USE_ITT_NOTIFY
    __kmp_threads[global_tid]->th.th_ident = loc;
#endif
    retval =
        __kmp_barrier(UNPACK_REDUCTION_BARRIER(packed_reduction_method),
                      global_tid, FALSE, reduce_size, reduce_data, reduce_func);
    retval = (retval != 0) ? (0) : (1);
#if OMPT_SUPPORT && OMPT_OPTIONAL
    if (ompt_enabled.enabled && !set_task_frame) {
      OMPT_FRAME_CLEAR(task_frame, enter);
    }
#endif

    // all other workers except master should do this pop here
    //     ( none of other workers will get to __kmpc_end_reduce_nowait() )
    if (__kmp_env_consistency_check) {
      if (retval == 0) {
        __kmp_pop_sync(global_tid, ct_reduce, loc);
      }
    }

  } else {

    // should never reach this block
    KMP_ASSERT(0); // "unexpected method"
  }
  if (teams_swapped) {
    __kmp_restore_swapped_teams(th, team, task_state);
  }
  KA_TRACE(
      10,
      ("__kmpc_reduce_nowait() exit: called T#%d: method %08x, returns %08x\n",
       global_tid, packed_reduction_method, retval));

  return retval;
}

/*!
@ingroup SYNCHRONIZATION
@param loc source location information
@param global_tid global thread id.
@param lck pointer to the unique lock data structure

Finish the execution of a reduce nowait.
*/
void __kmpc_end_reduce_nowait(ident_t *loc, kmp_int32 global_tid,
                              kmp_critical_name *lck) {

  PACKED_REDUCTION_METHOD_T packed_reduction_method;

  KA_TRACE(10, ("__kmpc_end_reduce_nowait() enter: called T#%d\n", global_tid));
  __kmp_assert_valid_gtid(global_tid);

  packed_reduction_method = __KMP_GET_REDUCTION_METHOD(global_tid);

  OMPT_REDUCTION_DECL(__kmp_thread_from_gtid(global_tid), global_tid);

  if (packed_reduction_method == critical_reduce_block) {

    __kmp_end_critical_section_reduce_block(loc, global_tid, lck);
    OMPT_REDUCTION_END;

  } else if (packed_reduction_method == empty_reduce_block) {

    // usage: if team size == 1, no synchronization is required ( on Intel
    // platforms only )

    OMPT_REDUCTION_END;

  } else if (packed_reduction_method == atomic_reduce_block) {

    // neither master nor other workers should get here
    //     (code gen does not generate this call in case 2: atomic reduce block)
    // actually it's better to remove this elseif at all;
    // after removal this value will checked by the 'else' and will assert

  } else if (TEST_REDUCTION_METHOD(packed_reduction_method,
                                   tree_reduce_block)) {

    // only master gets here
    // OMPT: tree reduction is annotated in the barrier code

  } else {

    // should never reach this block
    KMP_ASSERT(0); // "unexpected method"
  }

  if (__kmp_env_consistency_check)
    __kmp_pop_sync(global_tid, ct_reduce, loc);

  KA_TRACE(10, ("__kmpc_end_reduce_nowait() exit: called T#%d: method %08x\n",
                global_tid, packed_reduction_method));

  return;
}

/* 2.a.ii. Reduce Block with a terminating barrier */

/*!
@ingroup SYNCHRONIZATION
@param loc source location information
@param global_tid global thread number
@param num_vars number of items (variables) to be reduced
@param reduce_size size of data in bytes to be reduced
@param reduce_data pointer to data to be reduced
@param reduce_func callback function providing reduction operation on two
operands and returning result of reduction in lhs_data
@param lck pointer to the unique lock data structure
@result 1 for the master thread, 0 for all other team threads, 2 for all team
threads if atomic reduction needed

A blocking reduce that includes an implicit barrier.
*/
kmp_int32 __kmpc_reduce(ident_t *loc, kmp_int32 global_tid, kmp_int32 num_vars,
                        size_t reduce_size, void *reduce_data,
                        void (*reduce_func)(void *lhs_data, void *rhs_data),
                        kmp_critical_name *lck) {
  KMP_COUNT_BLOCK(REDUCE_wait);
  int retval = 0;
  PACKED_REDUCTION_METHOD_T packed_reduction_method;
  kmp_info_t *th;
  kmp_team_t *team;
  int teams_swapped = 0, task_state;

  KA_TRACE(10, ("__kmpc_reduce() enter: called T#%d\n", global_tid));
  __kmp_assert_valid_gtid(global_tid);

  // why do we need this initialization here at all?
  // Reduction clause can not be a stand-alone directive.

  // do not call __kmp_serial_initialize(), it will be called by
  // __kmp_parallel_initialize() if needed
  // possible detection of false-positive race by the threadchecker ???
  if (!TCR_4(__kmp_init_parallel))
    __kmp_parallel_initialize();

  __kmp_resume_if_soft_paused();

// check correctness of reduce block nesting
#if KMP_USE_DYNAMIC_LOCK
  if (__kmp_env_consistency_check)
    __kmp_push_sync(global_tid, ct_reduce, loc, NULL, 0);
#else
  if (__kmp_env_consistency_check)
    __kmp_push_sync(global_tid, ct_reduce, loc, NULL);
#endif

  th = __kmp_thread_from_gtid(global_tid);
  teams_swapped = __kmp_swap_teams_for_teams_reduction(th, &team, &task_state);

  packed_reduction_method = __kmp_determine_reduction_method(
      loc, global_tid, num_vars, reduce_size, reduce_data, reduce_func, lck);
  __KMP_SET_REDUCTION_METHOD(global_tid, packed_reduction_method);

  OMPT_REDUCTION_DECL(th, global_tid);

  if (packed_reduction_method == critical_reduce_block) {

    OMPT_REDUCTION_BEGIN;
    __kmp_enter_critical_section_reduce_block(loc, global_tid, lck);
    retval = 1;

  } else if (packed_reduction_method == empty_reduce_block) {

    OMPT_REDUCTION_BEGIN;
    // usage: if team size == 1, no synchronization is required ( Intel
    // platforms only )
    retval = 1;

  } else if (packed_reduction_method == atomic_reduce_block) {

    retval = 2;

  } else if (TEST_REDUCTION_METHOD(packed_reduction_method,
                                   tree_reduce_block)) {

// case tree_reduce_block:
// this barrier should be visible to a customer and to the threading profile
// tool (it's a terminating barrier on constructs if NOWAIT not specified)
#if OMPT_SUPPORT
    ompt_frame_t *task_frame;
    bool set_task_frame;
    if (ompt_enabled.enabled) {
<<<<<<< HEAD
      task_frame = &OMPT_CUR_TASK_INFO(th)->frame;
      set_task_frame = OMPT_FRAME_SET_P(task_frame, enter);
      if (!set_task_frame) {
	OMPT_FRAME_SET(task_frame, enter, OMPT_GET_FRAME_ADDRESS(0),
		       (ompt_frame_runtime | OMPT_FRAME_POSITION_DEFAULT));
	OMPT_STORE_RETURN_ADDRESS(global_tid);
      }
=======
      __ompt_get_task_info_internal(0, NULL, NULL, &ompt_frame, NULL, NULL);
      if (ompt_frame->enter_frame.ptr == NULL)
        ompt_frame->enter_frame.ptr = OMPT_GET_FRAME_ADDRESS(0);
>>>>>>> 00735823
    }
    OMPT_STORE_RETURN_ADDRESS(global_tid);
#endif
#if USE_ITT_NOTIFY
    __kmp_threads[global_tid]->th.th_ident =
        loc; // needed for correct notification of frames
#endif
    retval =
        __kmp_barrier(UNPACK_REDUCTION_BARRIER(packed_reduction_method),
                      global_tid, TRUE, reduce_size, reduce_data, reduce_func);
    retval = (retval != 0) ? (0) : (1);
#if OMPT_SUPPORT && OMPT_OPTIONAL
    if (ompt_enabled.enabled && !set_task_frame) {
      OMPT_FRAME_CLEAR(task_frame, enter);
    }
#endif

    // all other workers except master should do this pop here
    // ( none of other workers except master will enter __kmpc_end_reduce() )
    if (__kmp_env_consistency_check) {
      if (retval == 0) { // 0: all other workers; 1: master
        __kmp_pop_sync(global_tid, ct_reduce, loc);
      }
    }

  } else {

    // should never reach this block
    KMP_ASSERT(0); // "unexpected method"
  }
  if (teams_swapped) {
    __kmp_restore_swapped_teams(th, team, task_state);
  }

  KA_TRACE(10,
           ("__kmpc_reduce() exit: called T#%d: method %08x, returns %08x\n",
            global_tid, packed_reduction_method, retval));
  return retval;
}

/*!
@ingroup SYNCHRONIZATION
@param loc source location information
@param global_tid global thread id.
@param lck pointer to the unique lock data structure

Finish the execution of a blocking reduce.
The <tt>lck</tt> pointer must be the same as that used in the corresponding
start function.
*/
void __kmpc_end_reduce(ident_t *loc, kmp_int32 global_tid,
                       kmp_critical_name *lck) {

  PACKED_REDUCTION_METHOD_T packed_reduction_method;
  kmp_info_t *th;
  kmp_team_t *team;
  int teams_swapped = 0, task_state;
#if OMPT_SUPPORT
  ompt_frame_t *task_frame;
  bool set_task_frame;
#endif

  KA_TRACE(10, ("__kmpc_end_reduce() enter: called T#%d\n", global_tid));
  __kmp_assert_valid_gtid(global_tid);

  th = __kmp_thread_from_gtid(global_tid);
  teams_swapped = __kmp_swap_teams_for_teams_reduction(th, &team, &task_state);

  packed_reduction_method = __KMP_GET_REDUCTION_METHOD(global_tid);

  // this barrier should be visible to a customer and to the threading profile
  // tool (it's a terminating barrier on constructs if NOWAIT not specified)
  OMPT_REDUCTION_DECL(th, global_tid);

  if (packed_reduction_method == critical_reduce_block) {
    __kmp_end_critical_section_reduce_block(loc, global_tid, lck);

    OMPT_REDUCTION_END;

// TODO: implicit barrier: should be exposed
#if OMPT_SUPPORT
    if (ompt_enabled.enabled) {
<<<<<<< HEAD
      task_frame = &OMPT_CUR_TASK_INFO(th)->frame;
      set_task_frame = OMPT_FRAME_SET_P(task_frame, enter);
      if (!set_task_frame) {
	OMPT_FRAME_SET(task_frame, enter, OMPT_GET_FRAME_ADDRESS(0),
		       (ompt_frame_runtime | OMPT_FRAME_POSITION_DEFAULT));
	OMPT_STORE_RETURN_ADDRESS(global_tid);
      }
=======
      __ompt_get_task_info_internal(0, NULL, NULL, &ompt_frame, NULL, NULL);
      if (ompt_frame->enter_frame.ptr == NULL)
        ompt_frame->enter_frame.ptr = OMPT_GET_FRAME_ADDRESS(0);
>>>>>>> 00735823
    }
    OMPT_STORE_RETURN_ADDRESS(global_tid);
#endif
#if USE_ITT_NOTIFY
    __kmp_threads[global_tid]->th.th_ident = loc;
#endif
    __kmp_barrier(bs_plain_barrier, global_tid, FALSE, 0, NULL, NULL);
#if OMPT_SUPPORT && OMPT_OPTIONAL
    if (ompt_enabled.enabled && !set_task_frame) {
      OMPT_FRAME_CLEAR(task_frame, enter);
    }
#endif

  } else if (packed_reduction_method == empty_reduce_block) {

    OMPT_REDUCTION_END;

// usage: if team size==1, no synchronization is required (Intel platforms only)

// TODO: implicit barrier: should be exposed
#if OMPT_SUPPORT
    ompt_frame_t *task_frame;
    if (ompt_enabled.enabled) {
<<<<<<< HEAD
      task_frame = &OMPT_CUR_TASK_INFO(th)->frame;
      set_task_frame = OMPT_FRAME_SET_P(task_frame, enter);
      if (!set_task_frame) {
	OMPT_FRAME_SET(task_frame, enter, OMPT_GET_FRAME_ADDRESS(0),
		       (ompt_frame_runtime | OMPT_FRAME_POSITION_DEFAULT));
	OMPT_STORE_RETURN_ADDRESS(global_tid);
      }
=======
      __ompt_get_task_info_internal(0, NULL, NULL, &ompt_frame, NULL, NULL);
      if (ompt_frame->enter_frame.ptr == NULL)
        ompt_frame->enter_frame.ptr = OMPT_GET_FRAME_ADDRESS(0);
>>>>>>> 00735823
    }
    OMPT_STORE_RETURN_ADDRESS(global_tid);
#endif
#if USE_ITT_NOTIFY
    __kmp_threads[global_tid]->th.th_ident = loc;
#endif
    __kmp_barrier(bs_plain_barrier, global_tid, FALSE, 0, NULL, NULL);
#if OMPT_SUPPORT && OMPT_OPTIONAL
    if (ompt_enabled.enabled && !set_task_frame) {
      OMPT_FRAME_CLEAR(task_frame, enter);
    }
#endif

  } else if (packed_reduction_method == atomic_reduce_block) {

#if OMPT_SUPPORT
    if (ompt_enabled.enabled) {
<<<<<<< HEAD
      task_frame = &OMPT_CUR_TASK_INFO(__kmp_threads[global_tid])->frame;
      set_task_frame = OMPT_FRAME_SET_P(task_frame, enter);
      if (!set_task_frame) {
	OMPT_FRAME_SET(task_frame, enter, OMPT_GET_FRAME_ADDRESS(0),
		       (ompt_frame_runtime | OMPT_FRAME_POSITION_DEFAULT));
	OMPT_STORE_RETURN_ADDRESS(global_tid);
      }
=======
      __ompt_get_task_info_internal(0, NULL, NULL, &ompt_frame, NULL, NULL);
      if (ompt_frame->enter_frame.ptr == NULL)
        ompt_frame->enter_frame.ptr = OMPT_GET_FRAME_ADDRESS(0);
>>>>>>> 00735823
    }
    OMPT_STORE_RETURN_ADDRESS(global_tid);
#endif
// TODO: implicit barrier: should be exposed
#if USE_ITT_NOTIFY
    __kmp_threads[global_tid]->th.th_ident = loc;
#endif
    __kmp_barrier(bs_plain_barrier, global_tid, FALSE, 0, NULL, NULL);
#if OMPT_SUPPORT && OMPT_OPTIONAL
    if (ompt_enabled.enabled && !set_task_frame) {
      OMPT_FRAME_CLEAR(task_frame, enter);
    }
#endif

  } else if (TEST_REDUCTION_METHOD(packed_reduction_method,
                                   tree_reduce_block)) {

    // only master executes here (master releases all other workers)
    __kmp_end_split_barrier(UNPACK_REDUCTION_BARRIER(packed_reduction_method),
                            global_tid);

  } else {

    // should never reach this block
    KMP_ASSERT(0); // "unexpected method"
  }
  if (teams_swapped) {
    __kmp_restore_swapped_teams(th, team, task_state);
  }

  if (__kmp_env_consistency_check)
    __kmp_pop_sync(global_tid, ct_reduce, loc);

  KA_TRACE(10, ("__kmpc_end_reduce() exit: called T#%d: method %08x\n",
                global_tid, packed_reduction_method));

  return;
}

#undef __KMP_GET_REDUCTION_METHOD
#undef __KMP_SET_REDUCTION_METHOD

/* end of interface to fast scalable reduce routines */

kmp_uint64 __kmpc_get_taskid() {

  kmp_int32 gtid;
  kmp_info_t *thread;

  gtid = __kmp_get_gtid();
  if (gtid < 0) {
    return 0;
  }
  thread = __kmp_thread_from_gtid(gtid);
  return thread->th.th_current_task->td_task_id;

} // __kmpc_get_taskid

kmp_uint64 __kmpc_get_parent_taskid() {

  kmp_int32 gtid;
  kmp_info_t *thread;
  kmp_taskdata_t *parent_task;

  gtid = __kmp_get_gtid();
  if (gtid < 0) {
    return 0;
  }
  thread = __kmp_thread_from_gtid(gtid);
  parent_task = thread->th.th_current_task->td_parent;
  return (parent_task == NULL ? 0 : parent_task->td_task_id);

} // __kmpc_get_parent_taskid

/*!
@ingroup WORK_SHARING
@param loc  source location information.
@param gtid  global thread number.
@param num_dims  number of associated doacross loops.
@param dims  info on loops bounds.

Initialize doacross loop information.
Expect compiler send us inclusive bounds,
e.g. for(i=2;i<9;i+=2) lo=2, up=8, st=2.
*/
void __kmpc_doacross_init(ident_t *loc, int gtid, int num_dims,
                          const struct kmp_dim *dims) {
  __kmp_assert_valid_gtid(gtid);
  int j, idx;
  kmp_int64 last, trace_count;
  kmp_info_t *th = __kmp_threads[gtid];
  kmp_team_t *team = th->th.th_team;
  kmp_uint32 *flags;
  kmp_disp_t *pr_buf = th->th.th_dispatch;
  dispatch_shared_info_t *sh_buf;

  KA_TRACE(
      20,
      ("__kmpc_doacross_init() enter: called T#%d, num dims %d, active %d\n",
       gtid, num_dims, !team->t.t_serialized));
  KMP_DEBUG_ASSERT(dims != NULL);
  KMP_DEBUG_ASSERT(num_dims > 0);

  if (team->t.t_serialized) {
    KA_TRACE(20, ("__kmpc_doacross_init() exit: serialized team\n"));
    return; // no dependencies if team is serialized
  }
  KMP_DEBUG_ASSERT(team->t.t_nproc > 1);
  idx = pr_buf->th_doacross_buf_idx++; // Increment index of shared buffer for
  // the next loop
  sh_buf = &team->t.t_disp_buffer[idx % __kmp_dispatch_num_buffers];

  // Save bounds info into allocated private buffer
  KMP_DEBUG_ASSERT(pr_buf->th_doacross_info == NULL);
  pr_buf->th_doacross_info = (kmp_int64 *)__kmp_thread_malloc(
      th, sizeof(kmp_int64) * (4 * num_dims + 1));
  KMP_DEBUG_ASSERT(pr_buf->th_doacross_info != NULL);
  pr_buf->th_doacross_info[0] =
      (kmp_int64)num_dims; // first element is number of dimensions
  // Save also address of num_done in order to access it later without knowing
  // the buffer index
  pr_buf->th_doacross_info[1] = (kmp_int64)&sh_buf->doacross_num_done;
  pr_buf->th_doacross_info[2] = dims[0].lo;
  pr_buf->th_doacross_info[3] = dims[0].up;
  pr_buf->th_doacross_info[4] = dims[0].st;
  last = 5;
  for (j = 1; j < num_dims; ++j) {
    kmp_int64
        range_length; // To keep ranges of all dimensions but the first dims[0]
    if (dims[j].st == 1) { // most common case
      // AC: should we care of ranges bigger than LLONG_MAX? (not for now)
      range_length = dims[j].up - dims[j].lo + 1;
    } else {
      if (dims[j].st > 0) {
        KMP_DEBUG_ASSERT(dims[j].up > dims[j].lo);
        range_length = (kmp_uint64)(dims[j].up - dims[j].lo) / dims[j].st + 1;
      } else { // negative increment
        KMP_DEBUG_ASSERT(dims[j].lo > dims[j].up);
        range_length =
            (kmp_uint64)(dims[j].lo - dims[j].up) / (-dims[j].st) + 1;
      }
    }
    pr_buf->th_doacross_info[last++] = range_length;
    pr_buf->th_doacross_info[last++] = dims[j].lo;
    pr_buf->th_doacross_info[last++] = dims[j].up;
    pr_buf->th_doacross_info[last++] = dims[j].st;
  }

  // Compute total trip count.
  // Start with range of dims[0] which we don't need to keep in the buffer.
  if (dims[0].st == 1) { // most common case
    trace_count = dims[0].up - dims[0].lo + 1;
  } else if (dims[0].st > 0) {
    KMP_DEBUG_ASSERT(dims[0].up > dims[0].lo);
    trace_count = (kmp_uint64)(dims[0].up - dims[0].lo) / dims[0].st + 1;
  } else { // negative increment
    KMP_DEBUG_ASSERT(dims[0].lo > dims[0].up);
    trace_count = (kmp_uint64)(dims[0].lo - dims[0].up) / (-dims[0].st) + 1;
  }
  for (j = 1; j < num_dims; ++j) {
    trace_count *= pr_buf->th_doacross_info[4 * j + 1]; // use kept ranges
  }
  KMP_DEBUG_ASSERT(trace_count > 0);

  // Check if shared buffer is not occupied by other loop (idx -
  // __kmp_dispatch_num_buffers)
  if (idx != sh_buf->doacross_buf_idx) {
    // Shared buffer is occupied, wait for it to be free
    __kmp_wait_4((volatile kmp_uint32 *)&sh_buf->doacross_buf_idx, idx,
                 __kmp_eq_4, NULL);
  }
#if KMP_32_BIT_ARCH
  // Check if we are the first thread. After the CAS the first thread gets 0,
  // others get 1 if initialization is in progress, allocated pointer otherwise.
  // Treat pointer as volatile integer (value 0 or 1) until memory is allocated.
  flags = (kmp_uint32 *)KMP_COMPARE_AND_STORE_RET32(
      (volatile kmp_int32 *)&sh_buf->doacross_flags, NULL, 1);
#else
  flags = (kmp_uint32 *)KMP_COMPARE_AND_STORE_RET64(
      (volatile kmp_int64 *)&sh_buf->doacross_flags, NULL, 1LL);
#endif
  if (flags == NULL) {
    // we are the first thread, allocate the array of flags
    size_t size =
        (size_t)trace_count / 8 + 8; // in bytes, use single bit per iteration
    flags = (kmp_uint32 *)__kmp_thread_calloc(th, size, 1);
    KMP_MB();
    sh_buf->doacross_flags = flags;
  } else if (flags == (kmp_uint32 *)1) {
#if KMP_32_BIT_ARCH
    // initialization is still in progress, need to wait
    while (*(volatile kmp_int32 *)&sh_buf->doacross_flags == 1)
#else
    while (*(volatile kmp_int64 *)&sh_buf->doacross_flags == 1LL)
#endif
      KMP_YIELD(TRUE);
    KMP_MB();
  } else {
    KMP_MB();
  }
  KMP_DEBUG_ASSERT(sh_buf->doacross_flags > (kmp_uint32 *)1); // check ptr value
  pr_buf->th_doacross_flags =
      sh_buf->doacross_flags; // save private copy in order to not
  // touch shared buffer on each iteration
  KA_TRACE(20, ("__kmpc_doacross_init() exit: T#%d\n", gtid));
}

void __kmpc_doacross_wait(ident_t *loc, int gtid, const kmp_int64 *vec) {
  __kmp_assert_valid_gtid(gtid);
  kmp_int64 shft;
  size_t num_dims, i;
  kmp_uint32 flag;
  kmp_int64 iter_number; // iteration number of "collapsed" loop nest
  kmp_info_t *th = __kmp_threads[gtid];
  kmp_team_t *team = th->th.th_team;
  kmp_disp_t *pr_buf;
  kmp_int64 lo, up, st;

  KA_TRACE(20, ("__kmpc_doacross_wait() enter: called T#%d\n", gtid));
  if (team->t.t_serialized) {
    KA_TRACE(20, ("__kmpc_doacross_wait() exit: serialized team\n"));
    return; // no dependencies if team is serialized
  }

  // calculate sequential iteration number and check out-of-bounds condition
  pr_buf = th->th.th_dispatch;
  KMP_DEBUG_ASSERT(pr_buf->th_doacross_info != NULL);
  num_dims = (size_t)pr_buf->th_doacross_info[0];
  lo = pr_buf->th_doacross_info[2];
  up = pr_buf->th_doacross_info[3];
  st = pr_buf->th_doacross_info[4];
#if OMPT_SUPPORT && OMPT_OPTIONAL
  ompt_dependence_t deps[num_dims];
#endif
  if (st == 1) { // most common case
    if (vec[0] < lo || vec[0] > up) {
      KA_TRACE(20, ("__kmpc_doacross_wait() exit: T#%d iter %lld is out of "
                    "bounds [%lld,%lld]\n",
                    gtid, vec[0], lo, up));
      return;
    }
    iter_number = vec[0] - lo;
  } else if (st > 0) {
    if (vec[0] < lo || vec[0] > up) {
      KA_TRACE(20, ("__kmpc_doacross_wait() exit: T#%d iter %lld is out of "
                    "bounds [%lld,%lld]\n",
                    gtid, vec[0], lo, up));
      return;
    }
    iter_number = (kmp_uint64)(vec[0] - lo) / st;
  } else { // negative increment
    if (vec[0] > lo || vec[0] < up) {
      KA_TRACE(20, ("__kmpc_doacross_wait() exit: T#%d iter %lld is out of "
                    "bounds [%lld,%lld]\n",
                    gtid, vec[0], lo, up));
      return;
    }
    iter_number = (kmp_uint64)(lo - vec[0]) / (-st);
  }
#if OMPT_SUPPORT && OMPT_OPTIONAL
  deps[0].variable.value = iter_number;
  deps[0].dependence_type = ompt_dependence_type_sink;
#endif
  for (i = 1; i < num_dims; ++i) {
    kmp_int64 iter, ln;
    size_t j = i * 4;
    ln = pr_buf->th_doacross_info[j + 1];
    lo = pr_buf->th_doacross_info[j + 2];
    up = pr_buf->th_doacross_info[j + 3];
    st = pr_buf->th_doacross_info[j + 4];
    if (st == 1) {
      if (vec[i] < lo || vec[i] > up) {
        KA_TRACE(20, ("__kmpc_doacross_wait() exit: T#%d iter %lld is out of "
                      "bounds [%lld,%lld]\n",
                      gtid, vec[i], lo, up));
        return;
      }
      iter = vec[i] - lo;
    } else if (st > 0) {
      if (vec[i] < lo || vec[i] > up) {
        KA_TRACE(20, ("__kmpc_doacross_wait() exit: T#%d iter %lld is out of "
                      "bounds [%lld,%lld]\n",
                      gtid, vec[i], lo, up));
        return;
      }
      iter = (kmp_uint64)(vec[i] - lo) / st;
    } else { // st < 0
      if (vec[i] > lo || vec[i] < up) {
        KA_TRACE(20, ("__kmpc_doacross_wait() exit: T#%d iter %lld is out of "
                      "bounds [%lld,%lld]\n",
                      gtid, vec[i], lo, up));
        return;
      }
      iter = (kmp_uint64)(lo - vec[i]) / (-st);
    }
    iter_number = iter + ln * iter_number;
#if OMPT_SUPPORT && OMPT_OPTIONAL
    deps[i].variable.value = iter;
    deps[i].dependence_type = ompt_dependence_type_sink;
#endif
  }
  shft = iter_number % 32; // use 32-bit granularity
  iter_number >>= 5; // divided by 32
  flag = 1 << shft;
  while ((flag & pr_buf->th_doacross_flags[iter_number]) == 0) {
    KMP_YIELD(TRUE);
  }
  KMP_MB();
#if OMPT_SUPPORT && OMPT_OPTIONAL
  if (ompt_enabled.ompt_callback_dependences) {
    ompt_callbacks.ompt_callback(ompt_callback_dependences)(
        &(OMPT_CUR_TASK_INFO(th)->task_data), deps, (kmp_uint32)num_dims);
  }
#endif
  KA_TRACE(20,
           ("__kmpc_doacross_wait() exit: T#%d wait for iter %lld completed\n",
            gtid, (iter_number << 5) + shft));
}

void __kmpc_doacross_post(ident_t *loc, int gtid, const kmp_int64 *vec) {
  __kmp_assert_valid_gtid(gtid);
  kmp_int64 shft;
  size_t num_dims, i;
  kmp_uint32 flag;
  kmp_int64 iter_number; // iteration number of "collapsed" loop nest
  kmp_info_t *th = __kmp_threads[gtid];
  kmp_team_t *team = th->th.th_team;
  kmp_disp_t *pr_buf;
  kmp_int64 lo, st;

  KA_TRACE(20, ("__kmpc_doacross_post() enter: called T#%d\n", gtid));
  if (team->t.t_serialized) {
    KA_TRACE(20, ("__kmpc_doacross_post() exit: serialized team\n"));
    return; // no dependencies if team is serialized
  }

  // calculate sequential iteration number (same as in "wait" but no
  // out-of-bounds checks)
  pr_buf = th->th.th_dispatch;
  KMP_DEBUG_ASSERT(pr_buf->th_doacross_info != NULL);
  num_dims = (size_t)pr_buf->th_doacross_info[0];
  lo = pr_buf->th_doacross_info[2];
  st = pr_buf->th_doacross_info[4];
#if OMPT_SUPPORT && OMPT_OPTIONAL
  ompt_dependence_t deps[num_dims];
#endif
  if (st == 1) { // most common case
    iter_number = vec[0] - lo;
  } else if (st > 0) {
    iter_number = (kmp_uint64)(vec[0] - lo) / st;
  } else { // negative increment
    iter_number = (kmp_uint64)(lo - vec[0]) / (-st);
  }
#if OMPT_SUPPORT && OMPT_OPTIONAL
  deps[0].variable.value = iter_number;
  deps[0].dependence_type = ompt_dependence_type_source;
#endif
  for (i = 1; i < num_dims; ++i) {
    kmp_int64 iter, ln;
    size_t j = i * 4;
    ln = pr_buf->th_doacross_info[j + 1];
    lo = pr_buf->th_doacross_info[j + 2];
    st = pr_buf->th_doacross_info[j + 4];
    if (st == 1) {
      iter = vec[i] - lo;
    } else if (st > 0) {
      iter = (kmp_uint64)(vec[i] - lo) / st;
    } else { // st < 0
      iter = (kmp_uint64)(lo - vec[i]) / (-st);
    }
    iter_number = iter + ln * iter_number;
#if OMPT_SUPPORT && OMPT_OPTIONAL
    deps[i].variable.value = iter;
    deps[i].dependence_type = ompt_dependence_type_source;
#endif
  }
#if OMPT_SUPPORT && OMPT_OPTIONAL
  if (ompt_enabled.ompt_callback_dependences) {
    ompt_callbacks.ompt_callback(ompt_callback_dependences)(
        &(OMPT_CUR_TASK_INFO(th)->task_data), deps, (kmp_uint32)num_dims);
  }
#endif
  shft = iter_number % 32; // use 32-bit granularity
  iter_number >>= 5; // divided by 32
  flag = 1 << shft;
  KMP_MB();
  if ((flag & pr_buf->th_doacross_flags[iter_number]) == 0)
    KMP_TEST_THEN_OR32(&pr_buf->th_doacross_flags[iter_number], flag);
  KA_TRACE(20, ("__kmpc_doacross_post() exit: T#%d iter %lld posted\n", gtid,
                (iter_number << 5) + shft));
}

void __kmpc_doacross_fini(ident_t *loc, int gtid) {
  __kmp_assert_valid_gtid(gtid);
  kmp_int32 num_done;
  kmp_info_t *th = __kmp_threads[gtid];
  kmp_team_t *team = th->th.th_team;
  kmp_disp_t *pr_buf = th->th.th_dispatch;

  KA_TRACE(20, ("__kmpc_doacross_fini() enter: called T#%d\n", gtid));
  if (team->t.t_serialized) {
    KA_TRACE(20, ("__kmpc_doacross_fini() exit: serialized team %p\n", team));
    return; // nothing to do
  }
  num_done =
      KMP_TEST_THEN_INC32((kmp_uintptr_t)(pr_buf->th_doacross_info[1])) + 1;
  if (num_done == th->th.th_team_nproc) {
    // we are the last thread, need to free shared resources
    int idx = pr_buf->th_doacross_buf_idx - 1;
    dispatch_shared_info_t *sh_buf =
        &team->t.t_disp_buffer[idx % __kmp_dispatch_num_buffers];
    KMP_DEBUG_ASSERT(pr_buf->th_doacross_info[1] ==
                     (kmp_int64)&sh_buf->doacross_num_done);
    KMP_DEBUG_ASSERT(num_done == sh_buf->doacross_num_done);
    KMP_DEBUG_ASSERT(idx == sh_buf->doacross_buf_idx);
    __kmp_thread_free(th, CCAST(kmp_uint32 *, sh_buf->doacross_flags));
    sh_buf->doacross_flags = NULL;
    sh_buf->doacross_num_done = 0;
    sh_buf->doacross_buf_idx +=
        __kmp_dispatch_num_buffers; // free buffer for future re-use
  }
  // free private resources (need to keep buffer index forever)
  pr_buf->th_doacross_flags = NULL;
  __kmp_thread_free(th, (void *)pr_buf->th_doacross_info);
  pr_buf->th_doacross_info = NULL;
  KA_TRACE(20, ("__kmpc_doacross_fini() exit: T#%d\n", gtid));
}

/* omp_alloc/omp_calloc/omp_free only defined for C/C++, not for Fortran */
void *omp_alloc(size_t size, omp_allocator_handle_t allocator) {
  return __kmpc_alloc(__kmp_entry_gtid(), size, allocator);
}

void *omp_calloc(size_t nmemb, size_t size, omp_allocator_handle_t allocator) {
  return __kmpc_calloc(__kmp_entry_gtid(), nmemb, size, allocator);
}

void *omp_realloc(void *ptr, size_t size, omp_allocator_handle_t allocator,
                  omp_allocator_handle_t free_allocator) {
  return __kmpc_realloc(__kmp_entry_gtid(), ptr, size, allocator,
                        free_allocator);
}

void omp_free(void *ptr, omp_allocator_handle_t allocator) {
  __kmpc_free(__kmp_entry_gtid(), ptr, allocator);
}

int __kmpc_get_target_offload(void) {
  if (!__kmp_init_serial) {
    __kmp_serial_initialize();
  }
  return __kmp_target_offload;
}

int __kmpc_pause_resource(kmp_pause_status_t level) {
  if (!__kmp_init_serial) {
    return 1; // Can't pause if runtime is not initialized
  }
  return __kmp_pause_resource(level);
}<|MERGE_RESOLUTION|>--- conflicted
+++ resolved
@@ -296,15 +296,10 @@
         task_frame = &(
             parent_team->t.t_implicit_task_taskdata[tid].ompt_task_info.frame);
       }
-<<<<<<< HEAD
       OMPT_FRAME_SET(task_frame, enter, OMPT_GET_FRAME_ADDRESS(0),
 		     (ompt_frame_runtime | OMPT_FRAME_POSITION_DEFAULT));
       OMPT_STORE_RETURN_ADDRESS(gtid);
-=======
-      ompt_frame->enter_frame.ptr = OMPT_GET_FRAME_ADDRESS(0);
->>>>>>> 00735823
-    }
-    OMPT_STORE_RETURN_ADDRESS(gtid);
+    }
 #endif
 
 #if INCLUDE_SSC_MARKS
@@ -549,13 +544,9 @@
 		     (ompt_frame_runtime | OMPT_FRAME_POSITION_DEFAULT));
       ompt_callbacks.ompt_callback(ompt_callback_parallel_end)(
           &(serial_team->t.ompt_team_info.parallel_data), parent_task_data,
-<<<<<<< HEAD
-          ompt_parallel_invoker_program, OMPT_LOAD_RETURN_ADDRESS(global_tid));
-      OMPT_FRAME_CLEAR(task_frame, exit);
-=======
           ompt_parallel_invoker_program | ompt_parallel_team,
           OMPT_LOAD_RETURN_ADDRESS(global_tid));
->>>>>>> 00735823
+      OMPT_FRAME_CLEAR(task_frame, exit);
     }
     __ompt_lw_taskteam_unlink(this_thr);
     this_thr->th.ompt_thread_info.state = ompt_state_overhead;
@@ -732,7 +723,6 @@
   ompt_frame_t *task_frame;
   bool set_task_frame;
   if (ompt_enabled.enabled) {
-<<<<<<< HEAD
     task_frame = &OMPT_CUR_TASK_INFO(__kmp_threads[global_tid])->frame;
     set_task_frame = OMPT_FRAME_SET_P(task_frame, enter);
     if (!set_task_frame) {
@@ -740,13 +730,7 @@
 		     (ompt_frame_runtime | OMPT_FRAME_POSITION_DEFAULT));
       OMPT_STORE_RETURN_ADDRESS(global_tid);
     }
-=======
-    __ompt_get_task_info_internal(0, NULL, NULL, &ompt_frame, NULL, NULL);
-    if (ompt_frame->enter_frame.ptr == NULL)
-      ompt_frame->enter_frame.ptr = OMPT_GET_FRAME_ADDRESS(0);
->>>>>>> 00735823
-  }
-  OMPT_STORE_RETURN_ADDRESS(global_tid);
+  }
 #endif
   __kmp_threads[global_tid]->th.th_ident = loc;
   // TODO: explicit barrier_wait_id:
@@ -1639,7 +1623,6 @@
   ompt_frame_t *task_frame;
   bool set_task_frame;
   if (ompt_enabled.enabled) {
-<<<<<<< HEAD
     task_frame = &OMPT_CUR_TASK_INFO(__kmp_threads[global_tid])->frame;
     set_task_frame = OMPT_FRAME_SET_P(task_frame, enter);
     if (!set_task_frame) {
@@ -1647,13 +1630,7 @@
 		     (ompt_frame_runtime | OMPT_FRAME_POSITION_DEFAULT));
       OMPT_STORE_RETURN_ADDRESS(global_tid);
     }
-=======
-    __ompt_get_task_info_internal(0, NULL, NULL, &ompt_frame, NULL, NULL);
-    if (ompt_frame->enter_frame.ptr == NULL)
-      ompt_frame->enter_frame.ptr = OMPT_GET_FRAME_ADDRESS(0);
->>>>>>> 00735823
-  }
-  OMPT_STORE_RETURN_ADDRESS(global_tid);
+  }
 #endif
 #if USE_ITT_NOTIFY
   __kmp_threads[global_tid]->th.th_ident = loc;
@@ -1714,7 +1691,6 @@
   ompt_frame_t *task_frame;
   bool set_task_frame;
   if (ompt_enabled.enabled) {
-<<<<<<< HEAD
     task_frame = &OMPT_CUR_TASK_INFO(__kmp_threads[global_tid])->frame;
     set_task_frame = OMPT_FRAME_SET_P(task_frame, enter);
     if (!set_task_frame) {
@@ -1722,13 +1698,7 @@
 		     (ompt_frame_runtime | OMPT_FRAME_POSITION_DEFAULT));
       OMPT_STORE_RETURN_ADDRESS(global_tid);
     }
-=======
-    __ompt_get_task_info_internal(0, NULL, NULL, &ompt_frame, NULL, NULL);
-    if (ompt_frame->enter_frame.ptr == NULL)
-      ompt_frame->enter_frame.ptr = OMPT_GET_FRAME_ADDRESS(0);
->>>>>>> 00735823
-  }
-  OMPT_STORE_RETURN_ADDRESS(global_tid);
+  }
 #endif
 #if USE_ITT_NOTIFY
   __kmp_threads[global_tid]->th.th_ident = loc;
@@ -2123,7 +2093,6 @@
   ompt_frame_t *task_frame;
   bool set_task_frame;
   if (ompt_enabled.enabled) {
-<<<<<<< HEAD
     task_frame = &OMPT_CUR_TASK_INFO(__kmp_threads[gtid])->frame;
     set_task_frame = OMPT_FRAME_SET_P(task_frame, enter);
     if (!set_task_frame) {
@@ -2131,13 +2100,7 @@
 		     (ompt_frame_runtime | OMPT_FRAME_POSITION_DEFAULT));
       OMPT_STORE_RETURN_ADDRESS(gtid);
     }
-=======
-    __ompt_get_task_info_internal(0, NULL, NULL, &ompt_frame, NULL, NULL);
-    if (ompt_frame->enter_frame.ptr == NULL)
-      ompt_frame->enter_frame.ptr = OMPT_GET_FRAME_ADDRESS(0);
->>>>>>> 00735823
-  }
-  OMPT_STORE_RETURN_ADDRESS(gtid);
+  }
 #endif
 /* This barrier is not a barrier region boundary */
 #if USE_ITT_NOTIFY
@@ -3527,7 +3490,6 @@
     ompt_frame_t *task_frame;
     bool set_task_frame;
     if (ompt_enabled.enabled) {
-<<<<<<< HEAD
       task_frame = &OMPT_CUR_TASK_INFO(__kmp_threads[global_tid])->frame;
       set_task_frame = OMPT_FRAME_SET_P(task_frame, enter);
       if (!set_task_frame) {
@@ -3535,13 +3497,7 @@
 		       (ompt_frame_runtime | OMPT_FRAME_POSITION_DEFAULT));
 	OMPT_STORE_RETURN_ADDRESS(global_tid);
       }
-=======
-      __ompt_get_task_info_internal(0, NULL, NULL, &ompt_frame, NULL, NULL);
-      if (ompt_frame->enter_frame.ptr == NULL)
-        ompt_frame->enter_frame.ptr = OMPT_GET_FRAME_ADDRESS(0);
->>>>>>> 00735823
-    }
-    OMPT_STORE_RETURN_ADDRESS(global_tid);
+    }
 #endif
 #if USE_ITT_NOTIFY
     __kmp_threads[global_tid]->th.th_ident = loc;
@@ -3727,7 +3683,6 @@
     ompt_frame_t *task_frame;
     bool set_task_frame;
     if (ompt_enabled.enabled) {
-<<<<<<< HEAD
       task_frame = &OMPT_CUR_TASK_INFO(th)->frame;
       set_task_frame = OMPT_FRAME_SET_P(task_frame, enter);
       if (!set_task_frame) {
@@ -3735,13 +3690,7 @@
 		       (ompt_frame_runtime | OMPT_FRAME_POSITION_DEFAULT));
 	OMPT_STORE_RETURN_ADDRESS(global_tid);
       }
-=======
-      __ompt_get_task_info_internal(0, NULL, NULL, &ompt_frame, NULL, NULL);
-      if (ompt_frame->enter_frame.ptr == NULL)
-        ompt_frame->enter_frame.ptr = OMPT_GET_FRAME_ADDRESS(0);
->>>>>>> 00735823
-    }
-    OMPT_STORE_RETURN_ADDRESS(global_tid);
+    }
 #endif
 #if USE_ITT_NOTIFY
     __kmp_threads[global_tid]->th.th_ident =
@@ -3822,7 +3771,6 @@
 // TODO: implicit barrier: should be exposed
 #if OMPT_SUPPORT
     if (ompt_enabled.enabled) {
-<<<<<<< HEAD
       task_frame = &OMPT_CUR_TASK_INFO(th)->frame;
       set_task_frame = OMPT_FRAME_SET_P(task_frame, enter);
       if (!set_task_frame) {
@@ -3830,13 +3778,7 @@
 		       (ompt_frame_runtime | OMPT_FRAME_POSITION_DEFAULT));
 	OMPT_STORE_RETURN_ADDRESS(global_tid);
       }
-=======
-      __ompt_get_task_info_internal(0, NULL, NULL, &ompt_frame, NULL, NULL);
-      if (ompt_frame->enter_frame.ptr == NULL)
-        ompt_frame->enter_frame.ptr = OMPT_GET_FRAME_ADDRESS(0);
->>>>>>> 00735823
-    }
-    OMPT_STORE_RETURN_ADDRESS(global_tid);
+    }
 #endif
 #if USE_ITT_NOTIFY
     __kmp_threads[global_tid]->th.th_ident = loc;
@@ -3858,7 +3800,6 @@
 #if OMPT_SUPPORT
     ompt_frame_t *task_frame;
     if (ompt_enabled.enabled) {
-<<<<<<< HEAD
       task_frame = &OMPT_CUR_TASK_INFO(th)->frame;
       set_task_frame = OMPT_FRAME_SET_P(task_frame, enter);
       if (!set_task_frame) {
@@ -3866,13 +3807,7 @@
 		       (ompt_frame_runtime | OMPT_FRAME_POSITION_DEFAULT));
 	OMPT_STORE_RETURN_ADDRESS(global_tid);
       }
-=======
-      __ompt_get_task_info_internal(0, NULL, NULL, &ompt_frame, NULL, NULL);
-      if (ompt_frame->enter_frame.ptr == NULL)
-        ompt_frame->enter_frame.ptr = OMPT_GET_FRAME_ADDRESS(0);
->>>>>>> 00735823
-    }
-    OMPT_STORE_RETURN_ADDRESS(global_tid);
+    }
 #endif
 #if USE_ITT_NOTIFY
     __kmp_threads[global_tid]->th.th_ident = loc;
@@ -3888,7 +3823,6 @@
 
 #if OMPT_SUPPORT
     if (ompt_enabled.enabled) {
-<<<<<<< HEAD
       task_frame = &OMPT_CUR_TASK_INFO(__kmp_threads[global_tid])->frame;
       set_task_frame = OMPT_FRAME_SET_P(task_frame, enter);
       if (!set_task_frame) {
@@ -3896,13 +3830,7 @@
 		       (ompt_frame_runtime | OMPT_FRAME_POSITION_DEFAULT));
 	OMPT_STORE_RETURN_ADDRESS(global_tid);
       }
-=======
-      __ompt_get_task_info_internal(0, NULL, NULL, &ompt_frame, NULL, NULL);
-      if (ompt_frame->enter_frame.ptr == NULL)
-        ompt_frame->enter_frame.ptr = OMPT_GET_FRAME_ADDRESS(0);
->>>>>>> 00735823
-    }
-    OMPT_STORE_RETURN_ADDRESS(global_tid);
+    }
 #endif
 // TODO: implicit barrier: should be exposed
 #if USE_ITT_NOTIFY
